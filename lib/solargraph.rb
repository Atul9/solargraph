require 'solargraph/version'
require 'rubygems/package'
require 'yard-solargraph'

module Solargraph
  class InvalidOffsetError <      RangeError; end
  class DiagnosticsError <        RuntimeError; end
  class FileNotFoundError <       Exception; end
  class SourceNotAvailableError < StandardError; end

  autoload :Shell,          'solargraph/shell'
  autoload :Source,         'solargraph/source'
  autoload :ApiMap,         'solargraph/api_map'
  autoload :NodeMethods,    'solargraph/node_methods'
  autoload :Suggestion,     'solargraph/suggestion'
  autoload :Server,         'solargraph/server'
  autoload :YardMap,        'solargraph/yard_map'
  autoload :Pin,            'solargraph/pin'
  autoload :LiveMap,        'solargraph/live_map'
  autoload :ServerMethods,  'solargraph/server_methods'
  autoload :Plugin,         'solargraph/plugin'
  autoload :CoreFills,      'solargraph/core_fills'
  autoload :LanguageServer, 'solargraph/language_server'
  autoload :Workspace,      'solargraph/workspace'
  autoload :Page,           'solargraph/page'
  autoload :Library,        'solargraph/library'
  autoload :Tracer,         'solargraph/tracer'
  autoload :Diagnostics,    'solargraph/diagnostics'

  YARDOC_PATH = File.join(File.realpath(File.dirname(__FILE__)), '..', 'yardoc')
  YARD_EXTENSION_FILE = File.join(File.realpath(File.dirname(__FILE__)), 'yard-solargraph.rb')
<<<<<<< HEAD

  def self.trace
    tracer = Tracer.load(Dir.pwd)
    at_exit do
      tracer.stop
      File.open 'solargraph.txt', 'w' do |file|
        tracer.log.each do |issue|
          file.puts "[#{issue.severity}] #{issue.message}"
          file.puts "  #{issue.backtrace[0, 2].join($/ + '  ')}"
        end
      end
      if tracer.log.empty?
        puts "Solargraph trace found 0 issues."
      else
        errors = tracer.log(:error).length
        warnings = tracer.log(:warning).length
        puts "Solargraph trace found #{errors} error#{errors == 1 ? '' : 's'} and #{warnings} warning#{warnings == 1 ? '' : 's'}."
      end
    end
    tracer.run
  end
=======
  VIEWS_PATH = File.join(File.realpath(File.dirname(__FILE__)), 'solargraph', 'views')
>>>>>>> 6c21e740
end

Solargraph::YardMap::CoreDocs.require_minimum<|MERGE_RESOLUTION|>--- conflicted
+++ resolved
@@ -29,7 +29,7 @@
 
   YARDOC_PATH = File.join(File.realpath(File.dirname(__FILE__)), '..', 'yardoc')
   YARD_EXTENSION_FILE = File.join(File.realpath(File.dirname(__FILE__)), 'yard-solargraph.rb')
-<<<<<<< HEAD
+  VIEWS_PATH = File.join(File.realpath(File.dirname(__FILE__)), 'solargraph', 'views')
 
   def self.trace
     tracer = Tracer.load(Dir.pwd)
@@ -51,9 +51,6 @@
     end
     tracer.run
   end
-=======
-  VIEWS_PATH = File.join(File.realpath(File.dirname(__FILE__)), 'solargraph', 'views')
->>>>>>> 6c21e740
 end
 
 Solargraph::YardMap::CoreDocs.require_minimum