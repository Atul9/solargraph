require 'rubygems'
require 'parser/current'
require 'thread'

module Solargraph
  class ApiMap
    autoload :Config,    'solargraph/api_map/config'
    autoload :Source,    'solargraph/api_map/source'
    autoload :Cache,     'solargraph/api_map/cache'

    @@source_cache = {}

    KEYWORDS = [
      '__ENCODING__', '__LINE__', '__FILE__', 'BEGIN', 'END', 'alias', 'and',
      'begin', 'break', 'case', 'class', 'def', 'defined?', 'do', 'else',
      'elsif', 'end', 'ensure', 'false', 'for', 'if', 'in', 'module', 'next',
      'nil', 'not', 'or', 'redo', 'rescue', 'retry', 'return', 'self', 'super',
      'then', 'true', 'undef', 'unless', 'until', 'when', 'while', 'yield'
    ].freeze

    METHODS_RETURNING_SELF = [
      'clone', 'dup', 'freeze', 'taint', 'untaint'
    ].freeze

    include NodeMethods
    include YardMethods

    # The root directory of the project. The ApiMap will search here for
    # additional files to parse and analyze.
    #
    # @return [String]
    attr_reader :workspace

    # @param workspace [String]
    def initialize workspace = nil
      @workspace = workspace.gsub(/\\/, '/') unless workspace.nil?
      clear
      # @todo Instead of requiring extensions to be listed in the config,
      # we're experimenting with automatically loading them.
      #self.config.extensions.each do |ext|
      #  require ext
      #end
      require_extensions
      @workspace_files = []
      unless @workspace.nil?
<<<<<<< HEAD
        @workspace_files.concat (self.config.included - self.config.excluded)
=======
        @workspace_files.concat (config.included - config.excluded)
>>>>>>> a6c5b49a
        @workspace_files.each do |wf|
          begin
            @@source_cache[wf] ||= Source.load(wf)
          rescue
            STDERR.puts "Failed to load #{wf}"
          end
        end
      end
      @sources = {}
      @virtual_source = nil
      @virtual_filename = nil
      @stale = true
      refresh
    end

    def config
      @config ||= ApiMap::Config.new(@workspace)
    end

<<<<<<< HEAD
    # @return [Array<String>]
    def required
      @required ||= []
    end

=======
>>>>>>> a6c5b49a
    # @return [Solargraph::YardMap]
    def yard_map
      refresh
      if @yard_map.nil? || @yard_map.required != required
        @yard_map = Solargraph::YardMap.new(required: required, workspace: workspace)
      end
      @yard_map
    end

    # @return [Solargraph::LiveMap]
    def live_map
      @live_map ||= Solargraph::LiveMap.new(self)
    end

    # @return [Solargraph::ApiMap::Source]
    def virtualize code, filename = nil, cursor = nil
      unless @virtual_source.nil? or @virtual_filename == filename or @workspace_files.include?(@virtual_filename)
        eliminate @virtual_filename
      end
      refresh
      @virtual_filename = filename
      @virtual_source = Source.fix(code, filename, cursor)
      process_virtual
      @virtual_source
    end

    # @return [Solargraph::ApiMap::Source]
    def append_source code, filename
      virtualize code, filename
    end

    def refresh force = false
      process_maps if @stale or force
    end

    # Get the docstring associated with a node.
    #
    # @param node [AST::Node]
    # @return [YARD::Docstring]
    def get_comment_for node
      filename = get_filename_for(node)
      return nil if @sources[filename].nil?
      @sources[filename].docstring_for(node)
    end

    # @return [Array<Solargraph::Suggestion>]
    def self.get_keywords
      @keyword_suggestions ||= KEYWORDS.map{ |s|
        Suggestion.new(s.to_s, kind: Suggestion::KEYWORD, detail: 'Keyword')
      }.freeze
    end

    def namespaces
      refresh
      namespace_map.keys
    end

    def namespace_exists? name, root = ''
      !find_fully_qualified_namespace(name, root).nil?
    end

    def namespaces_in name, root = ''
      refresh
      result = []
      result += inner_namespaces_in(name, root, [])
      result += yard_map.get_constants name, root
      result
    end

    # @return [Array<Solargraph::Pin::Constant>]
    def get_constant_pins namespace, root
      fqns = find_fully_qualified_namespace(namespace, root)
      @const_pins[fqns] || []
    end

    # @return [Array<Solargraph::Suggestion>]
    def get_constants namespace, root
      result = []
      fqns = find_fully_qualified_namespace(namespace, root)
      cp = @const_pins[fqns]
      unless cp.nil?
        cp.each do |pin|
          result.push pin_to_suggestion(pin)
        end
      end
      result.concat yard_map.get_constants(namespace, root)
    end

    # @return [String]
    def find_fully_qualified_namespace name, root = '', skip = []
      refresh
      return nil if skip.include?(root)
      skip.push root
      if name == ''
        if root == ''
          return ''
        else
          return find_fully_qualified_namespace(root, '', skip)
        end
      else
        if (root == '')
          return name unless namespace_map[name].nil?
          get_include_strings_from(*file_nodes).each { |i|
            reroot = "#{root == '' ? '' : root + '::'}#{i}"
            recname = find_fully_qualified_namespace name.to_s, reroot, skip
            return recname unless recname.nil?
          }
        else
          roots = root.to_s.split('::')
          while roots.length > 0
            fqns = roots.join('::') + '::' + name
            return fqns unless namespace_map[fqns].nil?
            roots.pop
          end
          return name unless namespace_map[name].nil?
          get_include_strings_from(*file_nodes).each { |i|
            recname = find_fully_qualified_namespace name, i, skip
            return recname unless recname.nil?
          }
        end
      end
      yard_map.find_fully_qualified_namespace(name, root)
    end

    def get_namespace_nodes(fqns)
      return file_nodes if fqns == '' or fqns.nil?
      refresh
      namespace_map[fqns] || []
    end

    # @return [Array<Solargraph::Pin::InstanceVariable>]
    def get_instance_variable_pins(namespace, scope = :instance)
      refresh
      (@ivar_pins[namespace] || []).select{ |pin| pin.scope == scope }
    end

    # @return [Array<Solargraph::Suggestion>]
    def get_instance_variables(namespace, scope = :instance)
      refresh
      result = []
      ip = @ivar_pins[namespace]
      unless ip.nil?
        ip.select{ |pin| pin.scope == scope }.each do |pin|
          result.push pin_to_suggestion(pin)
        end
      end
      result
    end

    # @return [Array<Solargraph::Pin::ClassVariable>]
    def get_class_variable_pins(namespace)
      refresh
      @cvar_pins[namespace] || []
    end

    # @return [Array<Solargraph::Suggestion>]
    def get_class_variables(namespace)
      refresh
      result = []
      ip = @cvar_pins[namespace]
      unless ip.nil?
        ip.each do |pin|
          result.push pin_to_suggestion(pin)
        end
      end
      result
    end

    # @return [Array<Solargraph::Pin::Symbol>]
    def get_symbols
      refresh
      @symbol_pins.uniq(&:label)
    end

    # @return [String]
    def get_filename_for(node)
      @sources.each do |filename, source|
        return source.filename if source.include?(node)
      end
      nil
    end

    # @return [String]
    def infer_instance_variable(var, namespace, scope)
      refresh
      pins = @ivar_pins[namespace]
      return nil if pins.nil?
      pin = pins.select{|p| p.name == var and p.scope == scope}.first
      return nil if pin.nil?
      pin.return_type
    end

    # @return [String]
    def infer_class_variable(var, namespace)
      refresh
      fqns = find_fully_qualified_namespace(namespace)
      pins = @cvar_pins[fqns]
      return nil if pins.nil?
      pin = pins.select{|p| p.name == var}.first
      return nil if pin.nil?
      pin.return_type
    end

    # @return [Array<Solargraph::Suggestion>]
    def get_global_variables
      result = []
      @sources.values.each do |s|
        s.global_variable_pins.each do |p|
          result.push pin_to_suggestion(p)
        end
      end
      result
    end

    # @return [String]
    def infer_assignment_node_type node, namespace
      type = cache.get_assignment_node_type(node, namespace)
      if type.nil?
        cmnt = get_comment_for(node)
        if cmnt.nil?
          name_i = (node.type == :casgn ? 1 : 0) 
          sig_i = (node.type == :casgn ? 2 : 1)
          type = infer_literal_node_type(node.children[sig_i])
          if type.nil?
            sig = resolve_node_signature(node.children[sig_i])
            # Avoid infinite loops from variable assignments that reference themselves
            return nil if node.children[name_i].to_s == sig.split('.').first
            type = infer_signature_type(sig, namespace)
          end
        else
          t = cmnt.tag(:type)
          if t.nil?
            sig = resolve_node_signature(node.children[1])
            type = infer_signature_type(sig, namespace)
          else
            type = t.types[0]
          end
        end
        cache.set_assignment_node_type(node, namespace, type)
      end
      type
    end

    # @return [String]
    def infer_signature_type signature, namespace, scope: :class
      if cache.has_signature_type?(signature, namespace, scope)
        return cache.get_signature_type(signature, namespace, scope)
      end
      return nil if signature.nil? or signature.empty?
      result = nil
      if namespace.end_with?('#class')
        result = infer_signature_type signature, namespace[0..-7], scope: (scope == :class ? :instance : :class)
      else
        parts = signature.split('.', 2)
        if parts[0].start_with?('@@')
          type = infer_class_variable(parts[0], namespace)
          if type.nil? or parts.empty?
            result = inner_infer_signature_type(parts[1], type, scope: :instance)
          else
            result = type
          end
        elsif parts[0].start_with?('@')
          type = infer_instance_variable(parts[0], namespace, scope)
          if type.nil? or parts.empty?
            result = inner_infer_signature_type(parts[1], type, scope: :instance)
          else
            result = type
          end
        else
          type = find_fully_qualified_namespace(parts[0], namespace)
          if type.nil?
            # It's a method call
            type = inner_infer_signature_type(parts[0], namespace, scope: scope)
            if parts[1].nil?
              result = type
            else
              result = inner_infer_signature_type(parts[1], type, scope: :instance)
            end
          else
            result = inner_infer_signature_type(parts[1], type, scope: :class)
          end
        end
      end
      cache.set_signature_type signature, namespace, scope, result
      result
    end

    def get_namespace_type namespace, root = ''
      type = nil
      fqns = find_fully_qualified_namespace(namespace, root)
      nodes = get_namespace_nodes(fqns)
      unless nodes.nil? or nodes.empty? or !nodes[0].kind_of?(AST::Node)
        type = nodes[0].type if [:class, :module].include?(nodes[0].type)
      end
      type
    end

    # Get an array of singleton methods that are available in the specified
    # namespace.
    #
    # @return [Array<Solargraph::Suggestion>]
    def get_methods(namespace, root = '', visibility: [:public])
      refresh
      namespace = clean_namespace_string(namespace)
      fqns = find_fully_qualified_namespace(namespace, root)
      meths = []
      skip = []
      meths.concat inner_get_methods(namespace, root, skip)
      yard_meths = yard_map.get_methods(namespace, root, visibility: visibility)
      if yard_meths.any?
        meths.concat yard_meths
      else
        type = get_namespace_type(namespace, root)
        if type == :class
          meths.concat yard_map.get_instance_methods('Class')
        elsif type == :module
          meths.concat yard_map.get_methods('Module')
        end
      end
      news = meths.select{|s| s.label == 'new'}
      unless news.empty?
        if @method_pins[fqns]
          inits = @method_pins[fqns].select{|p| p.name == 'initialize'}
          meths -= news unless inits.empty?
          inits.each do |pin|
            meths.push Suggestion.new('new', kind: pin.kind, docstring: pin.docstring, detail: pin.namespace, arguments: pin.parameters, path: pin.path)
          end
        end
      end
<<<<<<< HEAD
      strings = meths.map(&:to_s)
      live_map.get_methods(namespace, root, 'class', visibility.include?(:private)).each do |m|
        next if strings.include?(m) or !m.match(/^[a-z]/i)
        meths.push Suggestion.new(m, kind: Suggestion::METHOD, docstring: YARD::Docstring.new('(defined at runtime)'), path: "#{fqns}.#{m}")
      end
    meths
=======
      if namespace == '' and root == ''
        config.domains.each do |d|
          meths.concat get_instance_methods(d)
        end
      end
      meths
>>>>>>> a6c5b49a
    end

    # Get an array of instance methods that are available in the specified
    # namespace.
    #
    # @return [Array<Solargraph::Suggestion>]
    def get_instance_methods(namespace, root = '', visibility: [:public])
      refresh
      namespace = clean_namespace_string(namespace)
      if namespace.end_with?('#class')
        return get_methods(namespace.split('#').first, root, visibility: visibility)
      end
      meths = []
      meths += inner_get_instance_methods(namespace, root, [], visibility) #unless has_yardoc?
      fqns = find_fully_qualified_namespace(namespace, root)
      yard_meths = yard_map.get_instance_methods(fqns, '', visibility: visibility)
      if yard_meths.any?
        meths.concat yard_meths
      else
        type = get_namespace_type(namespace, root)
        if type == :class
          meths += yard_map.get_instance_methods('Object')
        elsif type == :module
          meths += yard_map.get_instance_methods('Module')
        end
      end
      strings = meths.map(&:to_s)
      live_map.get_methods(namespace, root, 'instance', visibility.include?(:private)).each do |m|
        next if strings.include?(m) or !m.match(/^[a-z]/i)
        meths.push Suggestion.new(m, kind: Suggestion::METHOD, docstring: YARD::Docstring.new('(defined at runtime)'), path: "#{fqns}##{m}")
      end
      meths
    end

    def get_include_strings_from *nodes
      arr = []
      nodes.each { |node|
        next unless node.kind_of?(AST::Node)
        arr.push unpack_name(node.children[2]) if (node.type == :send and node.children[1] == :include)
        node.children.each { |n|
          arr += get_include_strings_from(n) if n.kind_of?(AST::Node) and n.type != :class and n.type != :module
        }
      }
      arr
    end

    def update filename
      filename.gsub!(/\\/, '/')
      eliminate filename
      @@source_cache[filename] = Source.load(filename)
      @stale = true
    end

    def sources
      @sources.values
    end

    def get_path_suggestions path
      refresh
      result = []
      if path.include?('#')
        # It's an instance method
        parts = path.split('#')
        result = get_instance_methods(parts[0], '', visibility: [:public, :private, :protected]).select{|s| s.label == parts[1]}
      elsif path.include?('.')
        # It's a class method
        parts = path.split('.')
        result = get_methods(parts[0], '', visibility: [:public, :private, :protected]).select{|s| s.label == parts[1]}
      else
        # It's a class or module
        get_namespace_nodes(path).each do |node|
          # TODO This is way underimplemented
          result.push Suggestion.new(path, kind: Suggestion::CLASS)
        end
        result.concat yard_map.objects(path)
      end
      result
    end

    private

    # @return [Hash]
    def namespace_map
      @namespace_map ||= {}
    end

    # @return [Hash]
    def namespace_tree
      @namespace_tree ||= {}
    end

    def clear
      @stale = false
      @parent_stack = {}
      namespace_map.clear
      namespace_tree.clear
      required.clear
    end

    def process_maps
      rebuild_local_yardoc
      process_workspace_files
      cache.clear
      @ivar_pins = {}
      @cvar_pins = {}
      @const_pins = {}
      @method_pins = {}
      @symbol_pins = []
      @attr_pins = {}
      @namespace_includes = {}
      @superclasses = {}
      @parent_stack = {}
      namespace_map.clear
      namespace_tree.clear
      @required = []
      @pin_suggestions = {}
      unless @virtual_source.nil?
        @sources[@virtual_filename] = @virtual_source
      end
      @sources.values.each do |s|
        s.namespace_nodes.each_pair do |k, v|
          namespace_map[k] ||= []
          namespace_map[k].concat v
          add_to_namespace_tree k.split('::')
        end
      end
      @sources.values.each { |s|
        map_source s
      }
      @required.uniq!
      @stale = false
    end

    def rebuild_local_yardoc
      return if workspace.nil? or !File.exist?(File.join(workspace, '.yardoc'))
      STDERR.puts "Rebuilding local yardoc for #{workspace}"
      Dir.chdir(workspace) { Process.spawn('yardoc') }
    end

    def process_workspace_files
      @sources.clear
      @workspace_files.each do |f|
        if File.file?(f)
          begin
            @@source_cache[f] ||= Source.load(f)
            @sources[f] = @@source_cache[f]
          rescue
            STDERR.puts "Failed to load #{f}"
          end
        end
      end
    end

    def process_virtual
      unless @virtual_source.nil?
        cache.clear
        namespace_map.clear
        namespace_tree.clear
        @sources[@virtual_filename] = @virtual_source
        @sources.values.each do |s|
          s.namespace_nodes.each_pair do |k, v|
            namespace_map[k] ||= []
            namespace_map[k].concat v
            add_to_namespace_tree k.split('::')
          end
        end
        eliminate @virtual_filename
        map_source @virtual_source
      end
    end

    def eliminate filename
      [@ivar_pins.values, @cvar_pins.values, @const_pins.values, @method_pins.values, @attr_pins.values].each do |pinsets|
        pinsets.each do |pins|
          pins.delete_if{|pin| pin.filename == filename}
        end
      end
      #@symbol_pins.delete_if{|pin| pin.filename == filename}
    end

    # @param [Solargraph::ApiMap::Source]
    def map_source source
      source.method_pins.each do |pin|
        @method_pins[pin.namespace] ||= []
        @method_pins[pin.namespace].push pin
      end
      source.attribute_pins.each do |pin|
        @attr_pins[pin.namespace] ||= []
        @attr_pins[pin.namespace].push pin
      end
      source.instance_variable_pins.each do |pin|
        @ivar_pins[pin.namespace] ||= []
        @ivar_pins[pin.namespace].push pin
      end
      source.class_variable_pins.each do |pin|
        @cvar_pins[pin.namespace] ||= []
        @cvar_pins[pin.namespace].push pin
      end
      source.constant_pins.each do |pin|
        @const_pins[pin.namespace] ||= []
        @const_pins[pin.namespace].push pin
      end
      source.symbol_pins.each do |pin|
        @symbol_pins.push Suggestion.new(pin.name, kind: Suggestion::CONSTANT, return_type: 'Symbol')
      end
      source.namespace_includes.each_pair do |ns, i|
        @namespace_includes[ns] ||= []
        @namespace_includes[ns].concat(i).uniq!
      end
      source.superclasses.each_pair do |cls, sup|
        @superclasses[cls] = sup
      end
      source.required.each do |r|
        required.push r
      end
    end

    # @return [Solargraph::ApiMap::Cache]
    def cache
      @cache ||= Cache.new
    end

    def inner_get_methods(namespace, root = '', skip = [], visibility = [:public])
      meths = []
      return meths if skip.include?(namespace)
      skip.push namespace
      fqns = find_fully_qualified_namespace(namespace, root)
      return meths if fqns.nil?
      mn = @method_pins[fqns]
      unless mn.nil?
        mn.select{ |pin| pin.scope == :class }.each do |pin|
          meths.push pin_to_suggestion(pin)
        end
      end
      if visibility.include?(:public) or visibility.include?(:protected)
        sc = @superclasses[fqns]
        unless sc.nil?
          meths.concat inner_get_methods(sc, fqns, skip, visibility - [:private])
          meths.concat yard_map.get_methods(sc, fqns, visibility: visibility - [:private])
          strings = meths.map(&:to_s)
          live_map.get_methods(sc, fqns, 'class', false).each do |m|
            next if strings.include?(m) or !m.match(/^[a-z]/i)
            meths.push Suggestion.new(m, kind: Suggestion::METHOD, docstring: YARD::Docstring.new('(defined at runtime)'), path: "#{fqns}##{m}")
          end
        end
      end
      meths.uniq
    end

    def inner_get_instance_methods(namespace, root, skip, visibility = [:public])
      fqns = find_fully_qualified_namespace(namespace, root)
      meths = []
      return meths if skip.include?(fqns)
      skip.push fqns
      an = @attr_pins[fqns]
      unless an.nil?
        an.each do |pin|
          meths.push pin_to_suggestion(pin)
        end
      end
      mn = @method_pins[fqns]
      unless mn.nil?
        mn.select{|pin| visibility.include?(pin.visibility) and pin.scope == :instance }.each do |pin|
          meths.push pin_to_suggestion(pin)
        end
      end
      if visibility.include?(:public) or visibility.include?(:protected)
        sc = @superclasses[fqns]
        unless sc.nil?
          meths.concat inner_get_instance_methods(sc, fqns, skip, visibility - [:private])
          meths.concat yard_map.get_instance_methods(sc, fqns, visibility: visibility - [:private])
          strings = meths.map(&:to_s)
          live_map.get_methods(sc, fqns, 'instance', false).each do |m|
            next if strings.include?(m) or !m.match(/^[a-z]/i)
            meths.push Suggestion.new(m, kind: Suggestion::METHOD, docstring: YARD::Docstring.new('(defined at runtime)'))
          end
        end
      end
      im = @namespace_includes[fqns]
      unless im.nil?
        im.each do |i|
          meths.concat inner_get_instance_methods(i, fqns, skip, visibility)
        end
      end
      meths.uniq
    end

    def inner_namespaces_in name, root, skip
      result = []
      fqns = find_fully_qualified_namespace(name, root)
      unless fqns.nil? or skip.include?(fqns)
        skip.push fqns
        nodes = get_namespace_nodes(fqns)
        unless nodes.empty?
          cursor = namespace_tree
          parts = fqns.split('::')
          parts.each { |p|
            cursor = cursor[p]
          }
          unless cursor.nil?
            cursor.keys.each { |k|
              type = get_namespace_type(k, fqns)
              kind = nil
              detail = nil
              if type == :class
                kind = Suggestion::CLASS
                detail = 'Class'
              elsif type == :module
                kind = Suggestion::MODULE
                detail = 'Module'
              end
              result.push Suggestion.new(k, kind: kind, detail: detail)
            }
            cp = @const_pins[fqns]
            unless cp.nil?
              cp.each do |pin|
                result.push pin_to_suggestion(pin)
              end
            end
            inc = @namespace_includes[fqns]
            unless inc.nil?
              inc.each do |i|
                result.concat inner_namespaces_in(i, fqns, skip)
              end
            end
          end
        end
      end
      result
    end

    # Get a fully qualified namespace for the given signature.
    # The signature should be in the form of a method chain, e.g.,
    # method1.method2
    #
    # @return [String] The fully qualified namespace for the signature's type
    #   or nil if a type could not be determined
    def inner_infer_signature_type signature, namespace, scope: :instance, top: true
      return nil if signature.nil?
      signature.gsub!(/\.$/, '')
      if signature.empty?
        if scope == :class
          return "Class<#{namespace}>"
        else
          return "#{namespace}"
        end
      end
      parts = signature.split('.')
      type = namespace || ''
      while (parts.length > 0)
        part = parts.shift
        if top == true and part == 'self'
          top = false
          next
        end
        cls_match = type.match(/^Class<([A-Za-z0-9_:]*?)>$/)
        if cls_match
          type = cls_match[1]
          scope = :class
        end
        if scope == :class and part == 'new'
          scope = :instance
        elsif !METHODS_RETURNING_SELF.include?(part)
          visibility = [:public]
          visibility.concat [:private, :protected] if top
          if scope == :instance || namespace == ''
            tmp = get_instance_methods(namespace, visibility: visibility)
          else
            tmp = get_methods(namespace, visibility: visibility)
          end
          tmp.concat get_instance_methods('Kernel', visibility: [:public]) if top
          meth = tmp.select{|s| s.label == part}.first
          return nil if meth.nil? or meth.return_type.nil?
          type = meth.return_type
          scope = :instance
        end
        top = false
      end
      if scope == :class
        type = "Class<#{type}>"
      end
      type
    end

    def add_to_namespace_tree tree
      cursor = namespace_tree
      tree.each { |t|
        cursor[t.to_s] ||= {}
        cursor = cursor[t.to_s]
      }
    end

    def file_nodes
      @sources.values.map(&:node)
    end

    def clean_namespace_string namespace
      result = namespace.to_s.gsub(/<.*$/, '')
      if result == 'Class' and namespace.include?('<')
        subtype = namespace.match(/<([a-z0-9:_]*)/i)[1]
        result = "#{subtype}#class"
      end
      result
    end

    # @param pin [Solargraph::Pin::Base]
    # @return [Solargraph::Suggestion]
    def pin_to_suggestion pin
      @pin_suggestions[pin] ||= Suggestion.pull(pin)
    end

    def require_extensions
      Gem::Specification.all_names.select{|n| n.match(/^solargraph\-[a-z0-9_\-]*?\-ext\-[0-9\.]*$/)}.each do |n|
        STDERR.puts "Loading extension #{n}"
        require n.match(/^(solargraph\-[a-z0-9_\-]*?\-ext)\-[0-9\.]*$/)[1]
      end
    end
  end
end
<|MERGE_RESOLUTION|>--- conflicted
+++ resolved
@@ -1,840 +1,829 @@
-require 'rubygems'
-require 'parser/current'
-require 'thread'
-
-module Solargraph
-  class ApiMap
-    autoload :Config,    'solargraph/api_map/config'
-    autoload :Source,    'solargraph/api_map/source'
-    autoload :Cache,     'solargraph/api_map/cache'
-
-    @@source_cache = {}
-
-    KEYWORDS = [
-      '__ENCODING__', '__LINE__', '__FILE__', 'BEGIN', 'END', 'alias', 'and',
-      'begin', 'break', 'case', 'class', 'def', 'defined?', 'do', 'else',
-      'elsif', 'end', 'ensure', 'false', 'for', 'if', 'in', 'module', 'next',
-      'nil', 'not', 'or', 'redo', 'rescue', 'retry', 'return', 'self', 'super',
-      'then', 'true', 'undef', 'unless', 'until', 'when', 'while', 'yield'
-    ].freeze
-
-    METHODS_RETURNING_SELF = [
-      'clone', 'dup', 'freeze', 'taint', 'untaint'
-    ].freeze
-
-    include NodeMethods
-    include YardMethods
-
-    # The root directory of the project. The ApiMap will search here for
-    # additional files to parse and analyze.
-    #
-    # @return [String]
-    attr_reader :workspace
-
-    # @param workspace [String]
-    def initialize workspace = nil
-      @workspace = workspace.gsub(/\\/, '/') unless workspace.nil?
-      clear
-      # @todo Instead of requiring extensions to be listed in the config,
-      # we're experimenting with automatically loading them.
-      #self.config.extensions.each do |ext|
-      #  require ext
-      #end
-      require_extensions
-      @workspace_files = []
-      unless @workspace.nil?
-<<<<<<< HEAD
-        @workspace_files.concat (self.config.included - self.config.excluded)
-=======
-        @workspace_files.concat (config.included - config.excluded)
->>>>>>> a6c5b49a
-        @workspace_files.each do |wf|
-          begin
-            @@source_cache[wf] ||= Source.load(wf)
-          rescue
-            STDERR.puts "Failed to load #{wf}"
-          end
-        end
-      end
-      @sources = {}
-      @virtual_source = nil
-      @virtual_filename = nil
-      @stale = true
-      refresh
-    end
-
-    def config
-      @config ||= ApiMap::Config.new(@workspace)
-    end
-
-<<<<<<< HEAD
-    # @return [Array<String>]
-    def required
-      @required ||= []
-    end
-
-=======
->>>>>>> a6c5b49a
-    # @return [Solargraph::YardMap]
-    def yard_map
-      refresh
-      if @yard_map.nil? || @yard_map.required != required
-        @yard_map = Solargraph::YardMap.new(required: required, workspace: workspace)
-      end
-      @yard_map
-    end
-
-    # @return [Solargraph::LiveMap]
-    def live_map
-      @live_map ||= Solargraph::LiveMap.new(self)
-    end
-
-    # @return [Solargraph::ApiMap::Source]
-    def virtualize code, filename = nil, cursor = nil
-      unless @virtual_source.nil? or @virtual_filename == filename or @workspace_files.include?(@virtual_filename)
-        eliminate @virtual_filename
-      end
-      refresh
-      @virtual_filename = filename
-      @virtual_source = Source.fix(code, filename, cursor)
-      process_virtual
-      @virtual_source
-    end
-
-    # @return [Solargraph::ApiMap::Source]
-    def append_source code, filename
-      virtualize code, filename
-    end
-
-    def refresh force = false
-      process_maps if @stale or force
-    end
-
-    # Get the docstring associated with a node.
-    #
-    # @param node [AST::Node]
-    # @return [YARD::Docstring]
-    def get_comment_for node
-      filename = get_filename_for(node)
-      return nil if @sources[filename].nil?
-      @sources[filename].docstring_for(node)
-    end
-
-    # @return [Array<Solargraph::Suggestion>]
-    def self.get_keywords
-      @keyword_suggestions ||= KEYWORDS.map{ |s|
-        Suggestion.new(s.to_s, kind: Suggestion::KEYWORD, detail: 'Keyword')
-      }.freeze
-    end
-
-    def namespaces
-      refresh
-      namespace_map.keys
-    end
-
-    def namespace_exists? name, root = ''
-      !find_fully_qualified_namespace(name, root).nil?
-    end
-
-    def namespaces_in name, root = ''
-      refresh
-      result = []
-      result += inner_namespaces_in(name, root, [])
-      result += yard_map.get_constants name, root
-      result
-    end
-
-    # @return [Array<Solargraph::Pin::Constant>]
-    def get_constant_pins namespace, root
-      fqns = find_fully_qualified_namespace(namespace, root)
-      @const_pins[fqns] || []
-    end
-
-    # @return [Array<Solargraph::Suggestion>]
-    def get_constants namespace, root
-      result = []
-      fqns = find_fully_qualified_namespace(namespace, root)
-      cp = @const_pins[fqns]
-      unless cp.nil?
-        cp.each do |pin|
-          result.push pin_to_suggestion(pin)
-        end
-      end
-      result.concat yard_map.get_constants(namespace, root)
-    end
-
-    # @return [String]
-    def find_fully_qualified_namespace name, root = '', skip = []
-      refresh
-      return nil if skip.include?(root)
-      skip.push root
-      if name == ''
-        if root == ''
-          return ''
-        else
-          return find_fully_qualified_namespace(root, '', skip)
-        end
-      else
-        if (root == '')
-          return name unless namespace_map[name].nil?
-          get_include_strings_from(*file_nodes).each { |i|
-            reroot = "#{root == '' ? '' : root + '::'}#{i}"
-            recname = find_fully_qualified_namespace name.to_s, reroot, skip
-            return recname unless recname.nil?
-          }
-        else
-          roots = root.to_s.split('::')
-          while roots.length > 0
-            fqns = roots.join('::') + '::' + name
-            return fqns unless namespace_map[fqns].nil?
-            roots.pop
-          end
-          return name unless namespace_map[name].nil?
-          get_include_strings_from(*file_nodes).each { |i|
-            recname = find_fully_qualified_namespace name, i, skip
-            return recname unless recname.nil?
-          }
-        end
-      end
-      yard_map.find_fully_qualified_namespace(name, root)
-    end
-
-    def get_namespace_nodes(fqns)
-      return file_nodes if fqns == '' or fqns.nil?
-      refresh
-      namespace_map[fqns] || []
-    end
-
-    # @return [Array<Solargraph::Pin::InstanceVariable>]
-    def get_instance_variable_pins(namespace, scope = :instance)
-      refresh
-      (@ivar_pins[namespace] || []).select{ |pin| pin.scope == scope }
-    end
-
-    # @return [Array<Solargraph::Suggestion>]
-    def get_instance_variables(namespace, scope = :instance)
-      refresh
-      result = []
-      ip = @ivar_pins[namespace]
-      unless ip.nil?
-        ip.select{ |pin| pin.scope == scope }.each do |pin|
-          result.push pin_to_suggestion(pin)
-        end
-      end
-      result
-    end
-
-    # @return [Array<Solargraph::Pin::ClassVariable>]
-    def get_class_variable_pins(namespace)
-      refresh
-      @cvar_pins[namespace] || []
-    end
-
-    # @return [Array<Solargraph::Suggestion>]
-    def get_class_variables(namespace)
-      refresh
-      result = []
-      ip = @cvar_pins[namespace]
-      unless ip.nil?
-        ip.each do |pin|
-          result.push pin_to_suggestion(pin)
-        end
-      end
-      result
-    end
-
-    # @return [Array<Solargraph::Pin::Symbol>]
-    def get_symbols
-      refresh
-      @symbol_pins.uniq(&:label)
-    end
-
-    # @return [String]
-    def get_filename_for(node)
-      @sources.each do |filename, source|
-        return source.filename if source.include?(node)
-      end
-      nil
-    end
-
-    # @return [String]
-    def infer_instance_variable(var, namespace, scope)
-      refresh
-      pins = @ivar_pins[namespace]
-      return nil if pins.nil?
-      pin = pins.select{|p| p.name == var and p.scope == scope}.first
-      return nil if pin.nil?
-      pin.return_type
-    end
-
-    # @return [String]
-    def infer_class_variable(var, namespace)
-      refresh
-      fqns = find_fully_qualified_namespace(namespace)
-      pins = @cvar_pins[fqns]
-      return nil if pins.nil?
-      pin = pins.select{|p| p.name == var}.first
-      return nil if pin.nil?
-      pin.return_type
-    end
-
-    # @return [Array<Solargraph::Suggestion>]
-    def get_global_variables
-      result = []
-      @sources.values.each do |s|
-        s.global_variable_pins.each do |p|
-          result.push pin_to_suggestion(p)
-        end
-      end
-      result
-    end
-
-    # @return [String]
-    def infer_assignment_node_type node, namespace
-      type = cache.get_assignment_node_type(node, namespace)
-      if type.nil?
-        cmnt = get_comment_for(node)
-        if cmnt.nil?
-          name_i = (node.type == :casgn ? 1 : 0) 
-          sig_i = (node.type == :casgn ? 2 : 1)
-          type = infer_literal_node_type(node.children[sig_i])
-          if type.nil?
-            sig = resolve_node_signature(node.children[sig_i])
-            # Avoid infinite loops from variable assignments that reference themselves
-            return nil if node.children[name_i].to_s == sig.split('.').first
-            type = infer_signature_type(sig, namespace)
-          end
-        else
-          t = cmnt.tag(:type)
-          if t.nil?
-            sig = resolve_node_signature(node.children[1])
-            type = infer_signature_type(sig, namespace)
-          else
-            type = t.types[0]
-          end
-        end
-        cache.set_assignment_node_type(node, namespace, type)
-      end
-      type
-    end
-
-    # @return [String]
-    def infer_signature_type signature, namespace, scope: :class
-      if cache.has_signature_type?(signature, namespace, scope)
-        return cache.get_signature_type(signature, namespace, scope)
-      end
-      return nil if signature.nil? or signature.empty?
-      result = nil
-      if namespace.end_with?('#class')
-        result = infer_signature_type signature, namespace[0..-7], scope: (scope == :class ? :instance : :class)
-      else
-        parts = signature.split('.', 2)
-        if parts[0].start_with?('@@')
-          type = infer_class_variable(parts[0], namespace)
-          if type.nil? or parts.empty?
-            result = inner_infer_signature_type(parts[1], type, scope: :instance)
-          else
-            result = type
-          end
-        elsif parts[0].start_with?('@')
-          type = infer_instance_variable(parts[0], namespace, scope)
-          if type.nil? or parts.empty?
-            result = inner_infer_signature_type(parts[1], type, scope: :instance)
-          else
-            result = type
-          end
-        else
-          type = find_fully_qualified_namespace(parts[0], namespace)
-          if type.nil?
-            # It's a method call
-            type = inner_infer_signature_type(parts[0], namespace, scope: scope)
-            if parts[1].nil?
-              result = type
-            else
-              result = inner_infer_signature_type(parts[1], type, scope: :instance)
-            end
-          else
-            result = inner_infer_signature_type(parts[1], type, scope: :class)
-          end
-        end
-      end
-      cache.set_signature_type signature, namespace, scope, result
-      result
-    end
-
-    def get_namespace_type namespace, root = ''
-      type = nil
-      fqns = find_fully_qualified_namespace(namespace, root)
-      nodes = get_namespace_nodes(fqns)
-      unless nodes.nil? or nodes.empty? or !nodes[0].kind_of?(AST::Node)
-        type = nodes[0].type if [:class, :module].include?(nodes[0].type)
-      end
-      type
-    end
-
-    # Get an array of singleton methods that are available in the specified
-    # namespace.
-    #
-    # @return [Array<Solargraph::Suggestion>]
-    def get_methods(namespace, root = '', visibility: [:public])
-      refresh
-      namespace = clean_namespace_string(namespace)
-      fqns = find_fully_qualified_namespace(namespace, root)
-      meths = []
-      skip = []
-      meths.concat inner_get_methods(namespace, root, skip)
-      yard_meths = yard_map.get_methods(namespace, root, visibility: visibility)
-      if yard_meths.any?
-        meths.concat yard_meths
-      else
-        type = get_namespace_type(namespace, root)
-        if type == :class
-          meths.concat yard_map.get_instance_methods('Class')
-        elsif type == :module
-          meths.concat yard_map.get_methods('Module')
-        end
-      end
-      news = meths.select{|s| s.label == 'new'}
-      unless news.empty?
-        if @method_pins[fqns]
-          inits = @method_pins[fqns].select{|p| p.name == 'initialize'}
-          meths -= news unless inits.empty?
-          inits.each do |pin|
-            meths.push Suggestion.new('new', kind: pin.kind, docstring: pin.docstring, detail: pin.namespace, arguments: pin.parameters, path: pin.path)
-          end
-        end
-      end
-<<<<<<< HEAD
-      strings = meths.map(&:to_s)
-      live_map.get_methods(namespace, root, 'class', visibility.include?(:private)).each do |m|
-        next if strings.include?(m) or !m.match(/^[a-z]/i)
-        meths.push Suggestion.new(m, kind: Suggestion::METHOD, docstring: YARD::Docstring.new('(defined at runtime)'), path: "#{fqns}.#{m}")
-      end
-    meths
-=======
-      if namespace == '' and root == ''
-        config.domains.each do |d|
-          meths.concat get_instance_methods(d)
-        end
-      end
-      meths
->>>>>>> a6c5b49a
-    end
-
-    # Get an array of instance methods that are available in the specified
-    # namespace.
-    #
-    # @return [Array<Solargraph::Suggestion>]
-    def get_instance_methods(namespace, root = '', visibility: [:public])
-      refresh
-      namespace = clean_namespace_string(namespace)
-      if namespace.end_with?('#class')
-        return get_methods(namespace.split('#').first, root, visibility: visibility)
-      end
-      meths = []
-      meths += inner_get_instance_methods(namespace, root, [], visibility) #unless has_yardoc?
-      fqns = find_fully_qualified_namespace(namespace, root)
-      yard_meths = yard_map.get_instance_methods(fqns, '', visibility: visibility)
-      if yard_meths.any?
-        meths.concat yard_meths
-      else
-        type = get_namespace_type(namespace, root)
-        if type == :class
-          meths += yard_map.get_instance_methods('Object')
-        elsif type == :module
-          meths += yard_map.get_instance_methods('Module')
-        end
-      end
-      strings = meths.map(&:to_s)
-      live_map.get_methods(namespace, root, 'instance', visibility.include?(:private)).each do |m|
-        next if strings.include?(m) or !m.match(/^[a-z]/i)
-        meths.push Suggestion.new(m, kind: Suggestion::METHOD, docstring: YARD::Docstring.new('(defined at runtime)'), path: "#{fqns}##{m}")
-      end
-      meths
-    end
-
-    def get_include_strings_from *nodes
-      arr = []
-      nodes.each { |node|
-        next unless node.kind_of?(AST::Node)
-        arr.push unpack_name(node.children[2]) if (node.type == :send and node.children[1] == :include)
-        node.children.each { |n|
-          arr += get_include_strings_from(n) if n.kind_of?(AST::Node) and n.type != :class and n.type != :module
-        }
-      }
-      arr
-    end
-
-    def update filename
-      filename.gsub!(/\\/, '/')
-      eliminate filename
-      @@source_cache[filename] = Source.load(filename)
-      @stale = true
-    end
-
-    def sources
-      @sources.values
-    end
-
-    def get_path_suggestions path
-      refresh
-      result = []
-      if path.include?('#')
-        # It's an instance method
-        parts = path.split('#')
-        result = get_instance_methods(parts[0], '', visibility: [:public, :private, :protected]).select{|s| s.label == parts[1]}
-      elsif path.include?('.')
-        # It's a class method
-        parts = path.split('.')
-        result = get_methods(parts[0], '', visibility: [:public, :private, :protected]).select{|s| s.label == parts[1]}
-      else
-        # It's a class or module
-        get_namespace_nodes(path).each do |node|
-          # TODO This is way underimplemented
-          result.push Suggestion.new(path, kind: Suggestion::CLASS)
-        end
-        result.concat yard_map.objects(path)
-      end
-      result
-    end
-
-    private
-
-    # @return [Hash]
-    def namespace_map
-      @namespace_map ||= {}
-    end
-
-    # @return [Hash]
-    def namespace_tree
-      @namespace_tree ||= {}
-    end
-
-    def clear
-      @stale = false
-      @parent_stack = {}
-      namespace_map.clear
-      namespace_tree.clear
-      required.clear
-    end
-
-    def process_maps
-      rebuild_local_yardoc
-      process_workspace_files
-      cache.clear
-      @ivar_pins = {}
-      @cvar_pins = {}
-      @const_pins = {}
-      @method_pins = {}
-      @symbol_pins = []
-      @attr_pins = {}
-      @namespace_includes = {}
-      @superclasses = {}
-      @parent_stack = {}
-      namespace_map.clear
-      namespace_tree.clear
-      @required = []
-      @pin_suggestions = {}
-      unless @virtual_source.nil?
-        @sources[@virtual_filename] = @virtual_source
-      end
-      @sources.values.each do |s|
-        s.namespace_nodes.each_pair do |k, v|
-          namespace_map[k] ||= []
-          namespace_map[k].concat v
-          add_to_namespace_tree k.split('::')
-        end
-      end
-      @sources.values.each { |s|
-        map_source s
-      }
-      @required.uniq!
-      @stale = false
-    end
-
-    def rebuild_local_yardoc
-      return if workspace.nil? or !File.exist?(File.join(workspace, '.yardoc'))
-      STDERR.puts "Rebuilding local yardoc for #{workspace}"
-      Dir.chdir(workspace) { Process.spawn('yardoc') }
-    end
-
-    def process_workspace_files
-      @sources.clear
-      @workspace_files.each do |f|
-        if File.file?(f)
-          begin
-            @@source_cache[f] ||= Source.load(f)
-            @sources[f] = @@source_cache[f]
-          rescue
-            STDERR.puts "Failed to load #{f}"
-          end
-        end
-      end
-    end
-
-    def process_virtual
-      unless @virtual_source.nil?
-        cache.clear
-        namespace_map.clear
-        namespace_tree.clear
-        @sources[@virtual_filename] = @virtual_source
-        @sources.values.each do |s|
-          s.namespace_nodes.each_pair do |k, v|
-            namespace_map[k] ||= []
-            namespace_map[k].concat v
-            add_to_namespace_tree k.split('::')
-          end
-        end
-        eliminate @virtual_filename
-        map_source @virtual_source
-      end
-    end
-
-    def eliminate filename
-      [@ivar_pins.values, @cvar_pins.values, @const_pins.values, @method_pins.values, @attr_pins.values].each do |pinsets|
-        pinsets.each do |pins|
-          pins.delete_if{|pin| pin.filename == filename}
-        end
-      end
-      #@symbol_pins.delete_if{|pin| pin.filename == filename}
-    end
-
-    # @param [Solargraph::ApiMap::Source]
-    def map_source source
-      source.method_pins.each do |pin|
-        @method_pins[pin.namespace] ||= []
-        @method_pins[pin.namespace].push pin
-      end
-      source.attribute_pins.each do |pin|
-        @attr_pins[pin.namespace] ||= []
-        @attr_pins[pin.namespace].push pin
-      end
-      source.instance_variable_pins.each do |pin|
-        @ivar_pins[pin.namespace] ||= []
-        @ivar_pins[pin.namespace].push pin
-      end
-      source.class_variable_pins.each do |pin|
-        @cvar_pins[pin.namespace] ||= []
-        @cvar_pins[pin.namespace].push pin
-      end
-      source.constant_pins.each do |pin|
-        @const_pins[pin.namespace] ||= []
-        @const_pins[pin.namespace].push pin
-      end
-      source.symbol_pins.each do |pin|
-        @symbol_pins.push Suggestion.new(pin.name, kind: Suggestion::CONSTANT, return_type: 'Symbol')
-      end
-      source.namespace_includes.each_pair do |ns, i|
-        @namespace_includes[ns] ||= []
-        @namespace_includes[ns].concat(i).uniq!
-      end
-      source.superclasses.each_pair do |cls, sup|
-        @superclasses[cls] = sup
-      end
-      source.required.each do |r|
-        required.push r
-      end
-    end
-
-    # @return [Solargraph::ApiMap::Cache]
-    def cache
-      @cache ||= Cache.new
-    end
-
-    def inner_get_methods(namespace, root = '', skip = [], visibility = [:public])
-      meths = []
-      return meths if skip.include?(namespace)
-      skip.push namespace
-      fqns = find_fully_qualified_namespace(namespace, root)
-      return meths if fqns.nil?
-      mn = @method_pins[fqns]
-      unless mn.nil?
-        mn.select{ |pin| pin.scope == :class }.each do |pin|
-          meths.push pin_to_suggestion(pin)
-        end
-      end
-      if visibility.include?(:public) or visibility.include?(:protected)
-        sc = @superclasses[fqns]
-        unless sc.nil?
-          meths.concat inner_get_methods(sc, fqns, skip, visibility - [:private])
-          meths.concat yard_map.get_methods(sc, fqns, visibility: visibility - [:private])
-          strings = meths.map(&:to_s)
-          live_map.get_methods(sc, fqns, 'class', false).each do |m|
-            next if strings.include?(m) or !m.match(/^[a-z]/i)
-            meths.push Suggestion.new(m, kind: Suggestion::METHOD, docstring: YARD::Docstring.new('(defined at runtime)'), path: "#{fqns}##{m}")
-          end
-        end
-      end
-      meths.uniq
-    end
-
-    def inner_get_instance_methods(namespace, root, skip, visibility = [:public])
-      fqns = find_fully_qualified_namespace(namespace, root)
-      meths = []
-      return meths if skip.include?(fqns)
-      skip.push fqns
-      an = @attr_pins[fqns]
-      unless an.nil?
-        an.each do |pin|
-          meths.push pin_to_suggestion(pin)
-        end
-      end
-      mn = @method_pins[fqns]
-      unless mn.nil?
-        mn.select{|pin| visibility.include?(pin.visibility) and pin.scope == :instance }.each do |pin|
-          meths.push pin_to_suggestion(pin)
-        end
-      end
-      if visibility.include?(:public) or visibility.include?(:protected)
-        sc = @superclasses[fqns]
-        unless sc.nil?
-          meths.concat inner_get_instance_methods(sc, fqns, skip, visibility - [:private])
-          meths.concat yard_map.get_instance_methods(sc, fqns, visibility: visibility - [:private])
-          strings = meths.map(&:to_s)
-          live_map.get_methods(sc, fqns, 'instance', false).each do |m|
-            next if strings.include?(m) or !m.match(/^[a-z]/i)
-            meths.push Suggestion.new(m, kind: Suggestion::METHOD, docstring: YARD::Docstring.new('(defined at runtime)'))
-          end
-        end
-      end
-      im = @namespace_includes[fqns]
-      unless im.nil?
-        im.each do |i|
-          meths.concat inner_get_instance_methods(i, fqns, skip, visibility)
-        end
-      end
-      meths.uniq
-    end
-
-    def inner_namespaces_in name, root, skip
-      result = []
-      fqns = find_fully_qualified_namespace(name, root)
-      unless fqns.nil? or skip.include?(fqns)
-        skip.push fqns
-        nodes = get_namespace_nodes(fqns)
-        unless nodes.empty?
-          cursor = namespace_tree
-          parts = fqns.split('::')
-          parts.each { |p|
-            cursor = cursor[p]
-          }
-          unless cursor.nil?
-            cursor.keys.each { |k|
-              type = get_namespace_type(k, fqns)
-              kind = nil
-              detail = nil
-              if type == :class
-                kind = Suggestion::CLASS
-                detail = 'Class'
-              elsif type == :module
-                kind = Suggestion::MODULE
-                detail = 'Module'
-              end
-              result.push Suggestion.new(k, kind: kind, detail: detail)
-            }
-            cp = @const_pins[fqns]
-            unless cp.nil?
-              cp.each do |pin|
-                result.push pin_to_suggestion(pin)
-              end
-            end
-            inc = @namespace_includes[fqns]
-            unless inc.nil?
-              inc.each do |i|
-                result.concat inner_namespaces_in(i, fqns, skip)
-              end
-            end
-          end
-        end
-      end
-      result
-    end
-
-    # Get a fully qualified namespace for the given signature.
-    # The signature should be in the form of a method chain, e.g.,
-    # method1.method2
-    #
-    # @return [String] The fully qualified namespace for the signature's type
-    #   or nil if a type could not be determined
-    def inner_infer_signature_type signature, namespace, scope: :instance, top: true
-      return nil if signature.nil?
-      signature.gsub!(/\.$/, '')
-      if signature.empty?
-        if scope == :class
-          return "Class<#{namespace}>"
-        else
-          return "#{namespace}"
-        end
-      end
-      parts = signature.split('.')
-      type = namespace || ''
-      while (parts.length > 0)
-        part = parts.shift
-        if top == true and part == 'self'
-          top = false
-          next
-        end
-        cls_match = type.match(/^Class<([A-Za-z0-9_:]*?)>$/)
-        if cls_match
-          type = cls_match[1]
-          scope = :class
-        end
-        if scope == :class and part == 'new'
-          scope = :instance
-        elsif !METHODS_RETURNING_SELF.include?(part)
-          visibility = [:public]
-          visibility.concat [:private, :protected] if top
-          if scope == :instance || namespace == ''
-            tmp = get_instance_methods(namespace, visibility: visibility)
-          else
-            tmp = get_methods(namespace, visibility: visibility)
-          end
-          tmp.concat get_instance_methods('Kernel', visibility: [:public]) if top
-          meth = tmp.select{|s| s.label == part}.first
-          return nil if meth.nil? or meth.return_type.nil?
-          type = meth.return_type
-          scope = :instance
-        end
-        top = false
-      end
-      if scope == :class
-        type = "Class<#{type}>"
-      end
-      type
-    end
-
-    def add_to_namespace_tree tree
-      cursor = namespace_tree
-      tree.each { |t|
-        cursor[t.to_s] ||= {}
-        cursor = cursor[t.to_s]
-      }
-    end
-
-    def file_nodes
-      @sources.values.map(&:node)
-    end
-
-    def clean_namespace_string namespace
-      result = namespace.to_s.gsub(/<.*$/, '')
-      if result == 'Class' and namespace.include?('<')
-        subtype = namespace.match(/<([a-z0-9:_]*)/i)[1]
-        result = "#{subtype}#class"
-      end
-      result
-    end
-
-    # @param pin [Solargraph::Pin::Base]
-    # @return [Solargraph::Suggestion]
-    def pin_to_suggestion pin
-      @pin_suggestions[pin] ||= Suggestion.pull(pin)
-    end
-
-    def require_extensions
-      Gem::Specification.all_names.select{|n| n.match(/^solargraph\-[a-z0-9_\-]*?\-ext\-[0-9\.]*$/)}.each do |n|
-        STDERR.puts "Loading extension #{n}"
-        require n.match(/^(solargraph\-[a-z0-9_\-]*?\-ext)\-[0-9\.]*$/)[1]
-      end
-    end
-  end
-end
+require 'rubygems'
+require 'parser/current'
+require 'thread'
+
+module Solargraph
+  class ApiMap
+    autoload :Config,    'solargraph/api_map/config'
+    autoload :Source,    'solargraph/api_map/source'
+    autoload :Cache,     'solargraph/api_map/cache'
+
+    @@source_cache = {}
+
+    KEYWORDS = [
+      '__ENCODING__', '__LINE__', '__FILE__', 'BEGIN', 'END', 'alias', 'and',
+      'begin', 'break', 'case', 'class', 'def', 'defined?', 'do', 'else',
+      'elsif', 'end', 'ensure', 'false', 'for', 'if', 'in', 'module', 'next',
+      'nil', 'not', 'or', 'redo', 'rescue', 'retry', 'return', 'self', 'super',
+      'then', 'true', 'undef', 'unless', 'until', 'when', 'while', 'yield'
+    ].freeze
+
+    METHODS_RETURNING_SELF = [
+      'clone', 'dup', 'freeze', 'taint', 'untaint'
+    ].freeze
+
+    include NodeMethods
+    include YardMethods
+
+    # The root directory of the project. The ApiMap will search here for
+    # additional files to parse and analyze.
+    #
+    # @return [String]
+    attr_reader :workspace
+
+    # @param workspace [String]
+    def initialize workspace = nil
+      @workspace = workspace.gsub(/\\/, '/') unless workspace.nil?
+      clear
+      # @todo Instead of requiring extensions to be listed in the config,
+      # we're experimenting with automatically loading them.
+      #self.config.extensions.each do |ext|
+      #  require ext
+      #end
+      require_extensions
+      @workspace_files = []
+      unless @workspace.nil?
+        @workspace_files.concat (self.config.included - self.config.excluded)
+        @workspace_files.each do |wf|
+          begin
+            @@source_cache[wf] ||= Source.load(wf)
+          rescue
+            STDERR.puts "Failed to load #{wf}"
+          end
+        end
+      end
+      @sources = {}
+      @virtual_source = nil
+      @virtual_filename = nil
+      @stale = true
+      refresh
+    end
+
+    def config
+      @config ||= ApiMap::Config.new(@workspace)
+    end
+
+    # @return [Array<String>]
+    def required
+      @required ||= []
+    end
+
+    # @return [Solargraph::YardMap]
+    def yard_map
+      refresh
+      if @yard_map.nil? || @yard_map.required != required
+        @yard_map = Solargraph::YardMap.new(required: required, workspace: workspace)
+      end
+      @yard_map
+    end
+
+    # @return [Solargraph::LiveMap]
+    def live_map
+      @live_map ||= Solargraph::LiveMap.new(self)
+    end
+
+    # @return [Solargraph::ApiMap::Source]
+    def virtualize code, filename = nil, cursor = nil
+      unless @virtual_source.nil? or @virtual_filename == filename or @workspace_files.include?(@virtual_filename)
+        eliminate @virtual_filename
+      end
+      refresh
+      @virtual_filename = filename
+      @virtual_source = Source.fix(code, filename, cursor)
+      process_virtual
+      @virtual_source
+    end
+
+    # @return [Solargraph::ApiMap::Source]
+    def append_source code, filename
+      virtualize code, filename
+    end
+
+    def refresh force = false
+      process_maps if @stale or force
+    end
+
+    # Get the docstring associated with a node.
+    #
+    # @param node [AST::Node]
+    # @return [YARD::Docstring]
+    def get_comment_for node
+      filename = get_filename_for(node)
+      return nil if @sources[filename].nil?
+      @sources[filename].docstring_for(node)
+    end
+
+    # @return [Array<Solargraph::Suggestion>]
+    def self.get_keywords
+      @keyword_suggestions ||= KEYWORDS.map{ |s|
+        Suggestion.new(s.to_s, kind: Suggestion::KEYWORD, detail: 'Keyword')
+      }.freeze
+    end
+
+    def namespaces
+      refresh
+      namespace_map.keys
+    end
+
+    def namespace_exists? name, root = ''
+      !find_fully_qualified_namespace(name, root).nil?
+    end
+
+    def namespaces_in name, root = ''
+      refresh
+      result = []
+      result += inner_namespaces_in(name, root, [])
+      result += yard_map.get_constants name, root
+      result
+    end
+
+    # @return [Array<Solargraph::Pin::Constant>]
+    def get_constant_pins namespace, root
+      fqns = find_fully_qualified_namespace(namespace, root)
+      @const_pins[fqns] || []
+    end
+
+    # @return [Array<Solargraph::Suggestion>]
+    def get_constants namespace, root
+      result = []
+      fqns = find_fully_qualified_namespace(namespace, root)
+      cp = @const_pins[fqns]
+      unless cp.nil?
+        cp.each do |pin|
+          result.push pin_to_suggestion(pin)
+        end
+      end
+      result.concat yard_map.get_constants(namespace, root)
+    end
+
+    # @return [String]
+    def find_fully_qualified_namespace name, root = '', skip = []
+      refresh
+      return nil if skip.include?(root)
+      skip.push root
+      if name == ''
+        if root == ''
+          return ''
+        else
+          return find_fully_qualified_namespace(root, '', skip)
+        end
+      else
+        if (root == '')
+          return name unless namespace_map[name].nil?
+          get_include_strings_from(*file_nodes).each { |i|
+            reroot = "#{root == '' ? '' : root + '::'}#{i}"
+            recname = find_fully_qualified_namespace name.to_s, reroot, skip
+            return recname unless recname.nil?
+          }
+        else
+          roots = root.to_s.split('::')
+          while roots.length > 0
+            fqns = roots.join('::') + '::' + name
+            return fqns unless namespace_map[fqns].nil?
+            roots.pop
+          end
+          return name unless namespace_map[name].nil?
+          get_include_strings_from(*file_nodes).each { |i|
+            recname = find_fully_qualified_namespace name, i, skip
+            return recname unless recname.nil?
+          }
+        end
+      end
+      yard_map.find_fully_qualified_namespace(name, root)
+    end
+
+    def get_namespace_nodes(fqns)
+      return file_nodes if fqns == '' or fqns.nil?
+      refresh
+      namespace_map[fqns] || []
+    end
+
+    # @return [Array<Solargraph::Pin::InstanceVariable>]
+    def get_instance_variable_pins(namespace, scope = :instance)
+      refresh
+      (@ivar_pins[namespace] || []).select{ |pin| pin.scope == scope }
+    end
+
+    # @return [Array<Solargraph::Suggestion>]
+    def get_instance_variables(namespace, scope = :instance)
+      refresh
+      result = []
+      ip = @ivar_pins[namespace]
+      unless ip.nil?
+        ip.select{ |pin| pin.scope == scope }.each do |pin|
+          result.push pin_to_suggestion(pin)
+        end
+      end
+      result
+    end
+
+    # @return [Array<Solargraph::Pin::ClassVariable>]
+    def get_class_variable_pins(namespace)
+      refresh
+      @cvar_pins[namespace] || []
+    end
+
+    # @return [Array<Solargraph::Suggestion>]
+    def get_class_variables(namespace)
+      refresh
+      result = []
+      ip = @cvar_pins[namespace]
+      unless ip.nil?
+        ip.each do |pin|
+          result.push pin_to_suggestion(pin)
+        end
+      end
+      result
+    end
+
+    # @return [Array<Solargraph::Pin::Symbol>]
+    def get_symbols
+      refresh
+      @symbol_pins.uniq(&:label)
+    end
+
+    # @return [String]
+    def get_filename_for(node)
+      @sources.each do |filename, source|
+        return source.filename if source.include?(node)
+      end
+      nil
+    end
+
+    # @return [String]
+    def infer_instance_variable(var, namespace, scope)
+      refresh
+      pins = @ivar_pins[namespace]
+      return nil if pins.nil?
+      pin = pins.select{|p| p.name == var and p.scope == scope}.first
+      return nil if pin.nil?
+      pin.return_type
+    end
+
+    # @return [String]
+    def infer_class_variable(var, namespace)
+      refresh
+      fqns = find_fully_qualified_namespace(namespace)
+      pins = @cvar_pins[fqns]
+      return nil if pins.nil?
+      pin = pins.select{|p| p.name == var}.first
+      return nil if pin.nil?
+      pin.return_type
+    end
+
+    # @return [Array<Solargraph::Suggestion>]
+    def get_global_variables
+      result = []
+      @sources.values.each do |s|
+        s.global_variable_pins.each do |p|
+          result.push pin_to_suggestion(p)
+        end
+      end
+      result
+    end
+
+    # @return [String]
+    def infer_assignment_node_type node, namespace
+      type = cache.get_assignment_node_type(node, namespace)
+      if type.nil?
+        cmnt = get_comment_for(node)
+        if cmnt.nil?
+          name_i = (node.type == :casgn ? 1 : 0) 
+          sig_i = (node.type == :casgn ? 2 : 1)
+          type = infer_literal_node_type(node.children[sig_i])
+          if type.nil?
+            sig = resolve_node_signature(node.children[sig_i])
+            # Avoid infinite loops from variable assignments that reference themselves
+            return nil if node.children[name_i].to_s == sig.split('.').first
+            type = infer_signature_type(sig, namespace)
+          end
+        else
+          t = cmnt.tag(:type)
+          if t.nil?
+            sig = resolve_node_signature(node.children[1])
+            type = infer_signature_type(sig, namespace)
+          else
+            type = t.types[0]
+          end
+        end
+        cache.set_assignment_node_type(node, namespace, type)
+      end
+      type
+    end
+
+    # @return [String]
+    def infer_signature_type signature, namespace, scope: :class
+      if cache.has_signature_type?(signature, namespace, scope)
+        return cache.get_signature_type(signature, namespace, scope)
+      end
+      return nil if signature.nil? or signature.empty?
+      result = nil
+      if namespace.end_with?('#class')
+        result = infer_signature_type signature, namespace[0..-7], scope: (scope == :class ? :instance : :class)
+      else
+        parts = signature.split('.', 2)
+        if parts[0].start_with?('@@')
+          type = infer_class_variable(parts[0], namespace)
+          if type.nil? or parts.empty?
+            result = inner_infer_signature_type(parts[1], type, scope: :instance)
+          else
+            result = type
+          end
+        elsif parts[0].start_with?('@')
+          type = infer_instance_variable(parts[0], namespace, scope)
+          if type.nil? or parts.empty?
+            result = inner_infer_signature_type(parts[1], type, scope: :instance)
+          else
+            result = type
+          end
+        else
+          type = find_fully_qualified_namespace(parts[0], namespace)
+          if type.nil?
+            # It's a method call
+            type = inner_infer_signature_type(parts[0], namespace, scope: scope)
+            if parts[1].nil?
+              result = type
+            else
+              result = inner_infer_signature_type(parts[1], type, scope: :instance)
+            end
+          else
+            result = inner_infer_signature_type(parts[1], type, scope: :class)
+          end
+        end
+      end
+      cache.set_signature_type signature, namespace, scope, result
+      result
+    end
+
+    def get_namespace_type namespace, root = ''
+      type = nil
+      fqns = find_fully_qualified_namespace(namespace, root)
+      nodes = get_namespace_nodes(fqns)
+      unless nodes.nil? or nodes.empty? or !nodes[0].kind_of?(AST::Node)
+        type = nodes[0].type if [:class, :module].include?(nodes[0].type)
+      end
+      type
+    end
+
+    # Get an array of singleton methods that are available in the specified
+    # namespace.
+    #
+    # @return [Array<Solargraph::Suggestion>]
+    def get_methods(namespace, root = '', visibility: [:public])
+      refresh
+      namespace = clean_namespace_string(namespace)
+      fqns = find_fully_qualified_namespace(namespace, root)
+      meths = []
+      skip = []
+      meths.concat inner_get_methods(namespace, root, skip)
+      yard_meths = yard_map.get_methods(namespace, root, visibility: visibility)
+      if yard_meths.any?
+        meths.concat yard_meths
+      else
+        type = get_namespace_type(namespace, root)
+        if type == :class
+          meths.concat yard_map.get_instance_methods('Class')
+        elsif type == :module
+          meths.concat yard_map.get_methods('Module')
+        end
+      end
+      news = meths.select{|s| s.label == 'new'}
+      unless news.empty?
+        if @method_pins[fqns]
+          inits = @method_pins[fqns].select{|p| p.name == 'initialize'}
+          meths -= news unless inits.empty?
+          inits.each do |pin|
+            meths.push Suggestion.new('new', kind: pin.kind, docstring: pin.docstring, detail: pin.namespace, arguments: pin.parameters, path: pin.path)
+          end
+        end
+      end
+      strings = meths.map(&:to_s)
+      live_map.get_methods(namespace, root, 'class', visibility.include?(:private)).each do |m|
+        next if strings.include?(m) or !m.match(/^[a-z]/i)
+        meths.push Suggestion.new(m, kind: Suggestion::METHOD, docstring: YARD::Docstring.new('(defined at runtime)'), path: "#{fqns}.#{m}")
+      end
+      if namespace == '' and root == ''
+        config.domains.each do |d|
+          meths.concat get_instance_methods(d)
+        end
+      end
+      meths
+    end
+
+    # Get an array of instance methods that are available in the specified
+    # namespace.
+    #
+    # @return [Array<Solargraph::Suggestion>]
+    def get_instance_methods(namespace, root = '', visibility: [:public])
+      refresh
+      namespace = clean_namespace_string(namespace)
+      if namespace.end_with?('#class')
+        return get_methods(namespace.split('#').first, root, visibility: visibility)
+      end
+      meths = []
+      meths += inner_get_instance_methods(namespace, root, [], visibility) #unless has_yardoc?
+      fqns = find_fully_qualified_namespace(namespace, root)
+      yard_meths = yard_map.get_instance_methods(fqns, '', visibility: visibility)
+      if yard_meths.any?
+        meths.concat yard_meths
+      else
+        type = get_namespace_type(namespace, root)
+        if type == :class
+          meths += yard_map.get_instance_methods('Object')
+        elsif type == :module
+          meths += yard_map.get_instance_methods('Module')
+        end
+      end
+      strings = meths.map(&:to_s)
+      live_map.get_methods(namespace, root, 'instance', visibility.include?(:private)).each do |m|
+        next if strings.include?(m) or !m.match(/^[a-z]/i)
+        meths.push Suggestion.new(m, kind: Suggestion::METHOD, docstring: YARD::Docstring.new('(defined at runtime)'), path: "#{fqns}##{m}")
+      end
+      meths
+    end
+
+    def get_include_strings_from *nodes
+      arr = []
+      nodes.each { |node|
+        next unless node.kind_of?(AST::Node)
+        arr.push unpack_name(node.children[2]) if (node.type == :send and node.children[1] == :include)
+        node.children.each { |n|
+          arr += get_include_strings_from(n) if n.kind_of?(AST::Node) and n.type != :class and n.type != :module
+        }
+      }
+      arr
+    end
+
+    def update filename
+      filename.gsub!(/\\/, '/')
+      eliminate filename
+      @@source_cache[filename] = Source.load(filename)
+      @stale = true
+    end
+
+    def sources
+      @sources.values
+    end
+
+    def get_path_suggestions path
+      refresh
+      result = []
+      if path.include?('#')
+        # It's an instance method
+        parts = path.split('#')
+        result = get_instance_methods(parts[0], '', visibility: [:public, :private, :protected]).select{|s| s.label == parts[1]}
+      elsif path.include?('.')
+        # It's a class method
+        parts = path.split('.')
+        result = get_methods(parts[0], '', visibility: [:public, :private, :protected]).select{|s| s.label == parts[1]}
+      else
+        # It's a class or module
+        get_namespace_nodes(path).each do |node|
+          # TODO This is way underimplemented
+          result.push Suggestion.new(path, kind: Suggestion::CLASS)
+        end
+        result.concat yard_map.objects(path)
+      end
+      result
+    end
+
+    private
+
+    # @return [Hash]
+    def namespace_map
+      @namespace_map ||= {}
+    end
+
+    # @return [Hash]
+    def namespace_tree
+      @namespace_tree ||= {}
+    end
+
+    def clear
+      @stale = false
+      @parent_stack = {}
+      namespace_map.clear
+      namespace_tree.clear
+      required.clear
+    end
+
+    def process_maps
+      rebuild_local_yardoc
+      process_workspace_files
+      cache.clear
+      @ivar_pins = {}
+      @cvar_pins = {}
+      @const_pins = {}
+      @method_pins = {}
+      @symbol_pins = []
+      @attr_pins = {}
+      @namespace_includes = {}
+      @superclasses = {}
+      @parent_stack = {}
+      namespace_map.clear
+      namespace_tree.clear
+      @required = []
+      @pin_suggestions = {}
+      unless @virtual_source.nil?
+        @sources[@virtual_filename] = @virtual_source
+      end
+      @sources.values.each do |s|
+        s.namespace_nodes.each_pair do |k, v|
+          namespace_map[k] ||= []
+          namespace_map[k].concat v
+          add_to_namespace_tree k.split('::')
+        end
+      end
+      @sources.values.each { |s|
+        map_source s
+      }
+      @required.uniq!
+      @stale = false
+    end
+
+    def rebuild_local_yardoc
+      return if workspace.nil? or !File.exist?(File.join(workspace, '.yardoc'))
+      STDERR.puts "Rebuilding local yardoc for #{workspace}"
+      Dir.chdir(workspace) { Process.spawn('yardoc') }
+    end
+
+    def process_workspace_files
+      @sources.clear
+      @workspace_files.each do |f|
+        if File.file?(f)
+          begin
+            @@source_cache[f] ||= Source.load(f)
+            @sources[f] = @@source_cache[f]
+          rescue
+            STDERR.puts "Failed to load #{f}"
+          end
+        end
+      end
+    end
+
+    def process_virtual
+      unless @virtual_source.nil?
+        cache.clear
+        namespace_map.clear
+        namespace_tree.clear
+        @sources[@virtual_filename] = @virtual_source
+        @sources.values.each do |s|
+          s.namespace_nodes.each_pair do |k, v|
+            namespace_map[k] ||= []
+            namespace_map[k].concat v
+            add_to_namespace_tree k.split('::')
+          end
+        end
+        eliminate @virtual_filename
+        map_source @virtual_source
+      end
+    end
+
+    def eliminate filename
+      [@ivar_pins.values, @cvar_pins.values, @const_pins.values, @method_pins.values, @attr_pins.values].each do |pinsets|
+        pinsets.each do |pins|
+          pins.delete_if{|pin| pin.filename == filename}
+        end
+      end
+      #@symbol_pins.delete_if{|pin| pin.filename == filename}
+    end
+
+    # @param [Solargraph::ApiMap::Source]
+    def map_source source
+      source.method_pins.each do |pin|
+        @method_pins[pin.namespace] ||= []
+        @method_pins[pin.namespace].push pin
+      end
+      source.attribute_pins.each do |pin|
+        @attr_pins[pin.namespace] ||= []
+        @attr_pins[pin.namespace].push pin
+      end
+      source.instance_variable_pins.each do |pin|
+        @ivar_pins[pin.namespace] ||= []
+        @ivar_pins[pin.namespace].push pin
+      end
+      source.class_variable_pins.each do |pin|
+        @cvar_pins[pin.namespace] ||= []
+        @cvar_pins[pin.namespace].push pin
+      end
+      source.constant_pins.each do |pin|
+        @const_pins[pin.namespace] ||= []
+        @const_pins[pin.namespace].push pin
+      end
+      source.symbol_pins.each do |pin|
+        @symbol_pins.push Suggestion.new(pin.name, kind: Suggestion::CONSTANT, return_type: 'Symbol')
+      end
+      source.namespace_includes.each_pair do |ns, i|
+        @namespace_includes[ns] ||= []
+        @namespace_includes[ns].concat(i).uniq!
+      end
+      source.superclasses.each_pair do |cls, sup|
+        @superclasses[cls] = sup
+      end
+      source.required.each do |r|
+        required.push r
+      end
+    end
+
+    # @return [Solargraph::ApiMap::Cache]
+    def cache
+      @cache ||= Cache.new
+    end
+
+    def inner_get_methods(namespace, root = '', skip = [], visibility = [:public])
+      meths = []
+      return meths if skip.include?(namespace)
+      skip.push namespace
+      fqns = find_fully_qualified_namespace(namespace, root)
+      return meths if fqns.nil?
+      mn = @method_pins[fqns]
+      unless mn.nil?
+        mn.select{ |pin| pin.scope == :class }.each do |pin|
+          meths.push pin_to_suggestion(pin)
+        end
+      end
+      if visibility.include?(:public) or visibility.include?(:protected)
+        sc = @superclasses[fqns]
+        unless sc.nil?
+          meths.concat inner_get_methods(sc, fqns, skip, visibility - [:private])
+          meths.concat yard_map.get_methods(sc, fqns, visibility: visibility - [:private])
+          strings = meths.map(&:to_s)
+          live_map.get_methods(sc, fqns, 'class', false).each do |m|
+            next if strings.include?(m) or !m.match(/^[a-z]/i)
+            meths.push Suggestion.new(m, kind: Suggestion::METHOD, docstring: YARD::Docstring.new('(defined at runtime)'), path: "#{fqns}##{m}")
+          end
+        end
+      end
+      meths.uniq
+    end
+
+    def inner_get_instance_methods(namespace, root, skip, visibility = [:public])
+      fqns = find_fully_qualified_namespace(namespace, root)
+      meths = []
+      return meths if skip.include?(fqns)
+      skip.push fqns
+      an = @attr_pins[fqns]
+      unless an.nil?
+        an.each do |pin|
+          meths.push pin_to_suggestion(pin)
+        end
+      end
+      mn = @method_pins[fqns]
+      unless mn.nil?
+        mn.select{|pin| visibility.include?(pin.visibility) and pin.scope == :instance }.each do |pin|
+          meths.push pin_to_suggestion(pin)
+        end
+      end
+      if visibility.include?(:public) or visibility.include?(:protected)
+        sc = @superclasses[fqns]
+        unless sc.nil?
+          meths.concat inner_get_instance_methods(sc, fqns, skip, visibility - [:private])
+          meths.concat yard_map.get_instance_methods(sc, fqns, visibility: visibility - [:private])
+          strings = meths.map(&:to_s)
+          live_map.get_methods(sc, fqns, 'instance', false).each do |m|
+            next if strings.include?(m) or !m.match(/^[a-z]/i)
+            meths.push Suggestion.new(m, kind: Suggestion::METHOD, docstring: YARD::Docstring.new('(defined at runtime)'))
+          end
+        end
+      end
+      im = @namespace_includes[fqns]
+      unless im.nil?
+        im.each do |i|
+          meths.concat inner_get_instance_methods(i, fqns, skip, visibility)
+        end
+      end
+      meths.uniq
+    end
+
+    def inner_namespaces_in name, root, skip
+      result = []
+      fqns = find_fully_qualified_namespace(name, root)
+      unless fqns.nil? or skip.include?(fqns)
+        skip.push fqns
+        nodes = get_namespace_nodes(fqns)
+        unless nodes.empty?
+          cursor = namespace_tree
+          parts = fqns.split('::')
+          parts.each { |p|
+            cursor = cursor[p]
+          }
+          unless cursor.nil?
+            cursor.keys.each { |k|
+              type = get_namespace_type(k, fqns)
+              kind = nil
+              detail = nil
+              if type == :class
+                kind = Suggestion::CLASS
+                detail = 'Class'
+              elsif type == :module
+                kind = Suggestion::MODULE
+                detail = 'Module'
+              end
+              result.push Suggestion.new(k, kind: kind, detail: detail)
+            }
+            cp = @const_pins[fqns]
+            unless cp.nil?
+              cp.each do |pin|
+                result.push pin_to_suggestion(pin)
+              end
+            end
+            inc = @namespace_includes[fqns]
+            unless inc.nil?
+              inc.each do |i|
+                result.concat inner_namespaces_in(i, fqns, skip)
+              end
+            end
+          end
+        end
+      end
+      result
+    end
+
+    # Get a fully qualified namespace for the given signature.
+    # The signature should be in the form of a method chain, e.g.,
+    # method1.method2
+    #
+    # @return [String] The fully qualified namespace for the signature's type
+    #   or nil if a type could not be determined
+    def inner_infer_signature_type signature, namespace, scope: :instance, top: true
+      return nil if signature.nil?
+      signature.gsub!(/\.$/, '')
+      if signature.empty?
+        if scope == :class
+          return "Class<#{namespace}>"
+        else
+          return "#{namespace}"
+        end
+      end
+      parts = signature.split('.')
+      type = namespace || ''
+      while (parts.length > 0)
+        part = parts.shift
+        if top == true and part == 'self'
+          top = false
+          next
+        end
+        cls_match = type.match(/^Class<([A-Za-z0-9_:]*?)>$/)
+        if cls_match
+          type = cls_match[1]
+          scope = :class
+        end
+        if scope == :class and part == 'new'
+          scope = :instance
+        elsif !METHODS_RETURNING_SELF.include?(part)
+          visibility = [:public]
+          visibility.concat [:private, :protected] if top
+          if scope == :instance || namespace == ''
+            tmp = get_instance_methods(namespace, visibility: visibility)
+          else
+            tmp = get_methods(namespace, visibility: visibility)
+          end
+          tmp.concat get_instance_methods('Kernel', visibility: [:public]) if top
+          meth = tmp.select{|s| s.label == part}.first
+          return nil if meth.nil? or meth.return_type.nil?
+          type = meth.return_type
+          scope = :instance
+        end
+        top = false
+      end
+      if scope == :class
+        type = "Class<#{type}>"
+      end
+      type
+    end
+
+    def add_to_namespace_tree tree
+      cursor = namespace_tree
+      tree.each { |t|
+        cursor[t.to_s] ||= {}
+        cursor = cursor[t.to_s]
+      }
+    end
+
+    def file_nodes
+      @sources.values.map(&:node)
+    end
+
+    def clean_namespace_string namespace
+      result = namespace.to_s.gsub(/<.*$/, '')
+      if result == 'Class' and namespace.include?('<')
+        subtype = namespace.match(/<([a-z0-9:_]*)/i)[1]
+        result = "#{subtype}#class"
+      end
+      result
+    end
+
+    # @param pin [Solargraph::Pin::Base]
+    # @return [Solargraph::Suggestion]
+    def pin_to_suggestion pin
+      @pin_suggestions[pin] ||= Suggestion.pull(pin)
+    end
+
+    def require_extensions
+      Gem::Specification.all_names.select{|n| n.match(/^solargraph\-[a-z0-9_\-]*?\-ext\-[0-9\.]*$/)}.each do |n|
+        STDERR.puts "Loading extension #{n}"
+        require n.match(/^(solargraph\-[a-z0-9_\-]*?\-ext)\-[0-9\.]*$/)[1]
+      end
+    end
+  end
+end