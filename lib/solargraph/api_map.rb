--- conflicted
+++ resolved
@@ -1,1044 +1,1029 @@
-require 'rubygems'
-# require 'parser/current'
-require 'thread'
-require 'set'
-require 'time'
-
-module Solargraph
-  class ApiMap
-    autoload :Config,       'solargraph/api_map/config'
-    autoload :Cache,        'solargraph/api_map/cache'
-    autoload :SourceToYard, 'solargraph/api_map/source_to_yard'
-
-    include NodeMethods
-    include Solargraph::ApiMap::SourceToYard
-    include CoreFills
-
-    # The workspace to analyze and process.
-    #
-    # @return [Solargraph::Workspace]
-    attr_reader :workspace
-
-    # @param workspace [Solargraph::Workspace]
-    def initialize workspace
-      @workspace = workspace
-      clear
-      require_extensions
-<<<<<<< HEAD
-=======
-      unless @workspace.nil?
-        workspace_files.concat config.calculated
-        workspace_files.each do |wf|
-          begin
-            @@source_cache[wf] ||= Source.load(wf)
-          rescue Parser::SyntaxError, EncodingError => e
-            STDERR.puts "Failed to load #{wf}: #{e.message}"
-            @@source_cache[wf] = Source.virtual('', wf)
-          end
-        end
-      end
-      @sources = {}
->>>>>>> 093139da
-      @virtual_source = nil
-      @stale = true
-      @yard_stale = true
-      @sources = workspace.sources
-      refresh
-      yard_map
-    end
-
-    # Get the configuration for the ApiMap's workspace. This method will
-    # initialize the settings from the workspace's root .solargraph.yml file
-    # if it exists.
-    #
-    # @return [Solargraph::ApiMap::Config]
-    def config reload = false
-      @config = ApiMap::Config.new(workspace.directory) if @config.nil? or reload
-      @config
-    end
-
-    # An array of required paths in the workspace.
-    #
-    # @return [Array<String>]
-    def required
-      @required ||= []
-    end
-
-    # Get a YardMap associated with the current namespace.
-    #
-    # @return [Solargraph::YardMap]
-    def yard_map
-      refresh
-      if @yard_map.nil? || @yard_map.required.to_set != required.to_set
-        @yard_map = Solargraph::YardMap.new(required: required, workspace: workspace)
-      end
-      @yard_map
-    end
-
-    # Get a LiveMap associated with the current namespace.
-    #
-    # @return [Solargraph::LiveMap]
-    def live_map
-      @live_map ||= Solargraph::LiveMap.new(self)
-    end
-
-    # Declare a virtual source that will be included in the map regardless of
-    # whether it's in the workspace.
-    #
-    # If the source is in the workspace, virtualizing it has no effect. Only
-    # one source can be virtualized at a time.
-    #
-    # @param [Solargraph::Source]
-    def virtualize source
-      return if @virtual_source == source
-      eliminate @virtual_source unless @virtual_source.nil?
-      if workspace.has_source?(source)
-        @sources = workspace.sources
-        @virtual_source = nil
-      else
-        @virtual_source = source
-        @sources = workspace.sources + [@virtual_source]
-        process_virtual
-      end
-    end
-
-    # Refresh the ApiMap.
-    #
-    # @param force [Boolean] Perform a refresh even if the map is not "stale."
-    def refresh force = false
-      #process_maps if @stale or force
-      if @stime.nil? or workspace.stime > @stime
-        process_maps
-      end
-    end
-
-    # True if a workspace file has been created, modified, or deleted since
-    # the last time the map was processed.
-    #
-    # @return [Boolean]
-    def changed?
-      current = config.calculated
-      unless (Set.new(current) ^ workspace_files).empty?
-        return true
-      end
-      current.each do |f|
-        if !File.exist?(f) or File.mtime(f) != source_file_mtime(f)
-          return true
-        end
-      end
-      false
-    end
-
-    # Get the docstring associated with a node.
-    #
-    # @param node [AST::Node]
-    # @return [YARD::Docstring]
-    def get_docstring_for node
-      # filename = get_filename_for(node)
-      # return nil if @sources[filename].nil?
-      # @sources[filename].docstring_for(node)
-      source = get_source_for(node)
-      return nil if source.nil?
-      source.docstring_for(node)
-    end
-
-    # An array of suggestions based on Ruby keywords (`if`, `end`, etc.).
-    #
-    # @return [Array<Solargraph::Suggestion>]
-    def self.keywords
-      @keyword_suggestions ||= KEYWORDS.map{ |s|
-        Suggestion.new(s.to_s, kind: Suggestion::KEYWORD, detail: 'Keyword')
-      }.freeze
-    end
-
-    # An array of namespace names defined in the ApiMap.
-    #
-    # @return [Array<String>]
-    def namespaces
-      refresh
-      namespace_map.keys
-    end
-
-    # True if the namespace exists.
-    #
-    # @param name [String] The namespace to match
-    # @param root [String] The context to search
-    # @return [Boolean]
-    def namespace_exists? name, root = ''
-      !find_fully_qualified_namespace(name, root).nil?
-    end
-
-    # Get an array of constant pins defined in the ApiMap. (This method does
-    # not include constants from external gems or the Ruby core.)
-    #
-    # @param namespace [String] The namespace to match
-    # @param root [String] The context to search
-    # @return [Array<Solargraph::Pin::Constant>]
-    def get_constant_pins namespace, root
-      fqns = find_fully_qualified_namespace(namespace, root)
-      @const_pins[fqns] || []
-    end
-
-    # Get suggestions for constants in the specified namespace. The result
-    # will include constant variables, classes, and modules.
-    #
-    # @param namespace [String] The namespace to match
-    # @param root [String] The context to search
-    # @return [Array<Solargraph::Suggestion>]
-    def get_constants namespace, root = ''
-      result = []
-      skip = []
-      fqns = find_fully_qualified_namespace(namespace, root)
-      return [] if fqns.nil?
-      if fqns.empty?
-        result.concat inner_get_constants('', skip, false, [:public])
-      else
-        parts = fqns.split('::')
-        while parts.length > 0
-          resolved = find_namespace_pins(parts.join('::'))
-          resolved.each do |pin|
-            visi = [:public]
-            visi.push :private if namespace == '' and root != '' and pin.path == fqns
-            result.concat inner_get_constants(pin.path, skip, true, visi)
-          end
-          parts.pop
-          break unless namespace.empty?
-        end
-        result.concat inner_get_constants('', [], false) if namespace.empty?
-      end
-      result.concat yard_map.get_constants(fqns)
-      result
-    end
-
-    # Get a fully qualified namespace name. This method will start the search
-    # in the specified root until it finds a match for the name.
-    #
-    # @param name [String] The namespace to match
-    # @param root [String] The context to search
-    # @return [String]
-    def find_fully_qualified_namespace name, root = '', skip = []
-      refresh
-      return nil if skip.include?(root)
-      skip.push root
-      if name == ''
-        if root == ''
-          return ''
-        else
-          return find_fully_qualified_namespace(root, '', skip)
-        end
-      else
-        if (root == '')
-          return name unless namespace_map[name].nil?
-          im = @namespace_includes['']
-          unless im.nil?
-            im.each do |i|
-              reroot = "#{root == '' ? '' : root + '::'}#{i}"
-              recname = find_fully_qualified_namespace name.to_s, reroot, skip
-              return recname unless recname.nil?
-            end
-          end
-        else
-          roots = root.to_s.split('::')
-          while roots.length > 0
-            fqns = roots.join('::') + '::' + name
-            return fqns unless namespace_map[fqns].nil?
-            roots.pop
-          end
-          return name unless namespace_map[name].nil?
-          im = @namespace_includes['']
-          unless im.nil?
-            im.each do |i|
-              recname = find_fully_qualified_namespace name, i, skip
-              return recname unless recname.nil?
-            end
-          end
-        end
-      end
-      result = yard_map.find_fully_qualified_namespace(name, root)
-      if result.nil?
-        result = live_map.get_fqns(name, root)
-      end
-      result
-    end
-
-    # Get an array of instance variable pins defined in specified namespace
-    # and scope.
-    #
-    # @param namespace [String] A fully qualified namespace
-    # @param scope [Symbol] :instance or :class
-    # @return [Array<Solargraph::Pin::InstanceVariable>]
-    def get_instance_variable_pins(namespace, scope = :instance)
-      refresh
-      (@ivar_pins[namespace] || []).select{ |pin| pin.scope == scope }
-    end
-
-    # Get an array of instance variable suggestions defined in specified
-    # namespace and scope.
-    #
-    # @param namespace [String] A fully qualified namespace
-    # @param scope [Symbol] :instance or :class
-    # @return [Array<Solargraph::Suggestion>]
-    def get_instance_variables(namespace, scope = :instance)
-      refresh
-      result = []
-      ip = @ivar_pins[namespace]
-      unless ip.nil?
-        result.concat suggest_unique_variables(ip.select{ |pin| pin.scope == scope })
-      end
-      result
-    end
-
-    # @return [Array<Solargraph::Pin::ClassVariable>]
-    def get_class_variable_pins(namespace)
-      refresh
-      @cvar_pins[namespace] || []
-    end
-
-    # @return [Array<Solargraph::Suggestion>]
-    def get_class_variables(namespace)
-      refresh
-      result = []
-      cp = @cvar_pins[namespace]
-      unless cp.nil?
-        result.concat suggest_unique_variables(cp)
-      end
-      result
-    end
-
-    # @return [Array<Solargraph::Suggestion>]
-    def get_symbols
-      refresh
-      @symbol_pins.map{|pin| Suggestion.new(pin.name, kind: Suggestion::CONSTANT, return_type: 'Symbol')}.uniq(&:label)
-    end
-
-    # @return [String]
-    def get_filename_for(node)
-      @sources.each do |source|
-        return source.filename if source.include?(node)
-      end
-      nil
-    end
-
-    # @return [Solargraph::Source]
-    def get_source_for(node)
-      @sources.each do |source|
-        return source if source.include?(node)
-      end
-      nil
-    end
-
-    # @return [String]
-    def infer_instance_variable(var, namespace, scope)
-      refresh
-      pins = @ivar_pins[namespace]
-      return nil if pins.nil?
-      pin = pins.select{|p| p.name == var and p.scope == scope}.first
-      return nil if pin.nil?
-      type = nil
-      type = find_fully_qualified_namespace(pin.return_type, pin.namespace) unless pin.return_type.nil?
-      if type.nil?
-        zparts = resolve_node_signature(pin.assignment_node).split('.')
-        ztype = infer_signature_type(zparts[0..-2].join('.'), namespace, scope: :instance, call_node: pin.assignment_node)
-        type = get_return_type_from_macro(ztype, zparts[-1], pin.assignment_node, :instance, [:public, :private, :protected])
-      end
-      type
-    end
-
-    # @return [String]
-    def infer_class_variable(var, namespace)
-      refresh
-      fqns = find_fully_qualified_namespace(namespace)
-      pins = @cvar_pins[fqns]
-      return nil if pins.nil?
-      pin = pins.select{|p| p.name == var}.first
-      return nil if pin.nil? or pin.return_type.nil?
-      find_fully_qualified_namespace(pin.return_type, pin.namespace)
-    end
-
-    # @return [Array<Solargraph::Suggestion>]
-    def get_global_variables
-      globals = []
-      @sources.values.each do |s|
-        globals.concat s.global_variable_pins
-      end
-      suggest_unique_variables globals
-    end
-
-    # @return [Array<Solargraph::Pin::GlobalVariable>]
-    def get_global_variable_pins
-      globals = []
-      @sources.values.each do |s|
-        globals.concat s.global_variable_pins
-      end
-      globals
-    end
-
-    # @return [String]
-    def infer_assignment_node_type node, namespace
-      cached = cache.get_assignment_node_type(node, namespace)
-      return cached unless cached.nil?
-      name_i = (node.type == :casgn ? 1 : 0)
-      sig_i = (node.type == :casgn ? 2 : 1)
-      type = infer_literal_node_type(node.children[sig_i])
-      if type.nil?
-        sig = resolve_node_signature(node.children[sig_i])
-        # Avoid infinite loops from variable assignments that reference themselves
-        return nil if node.children[name_i].to_s == sig.split('.').first
-        type = infer_signature_type(sig, namespace, call_node: node.children[sig_i])
-      end
-      cache.set_assignment_node_type(node, namespace, type)
-      type
-    end
-
-    # Get the return type for a signature within the specified namespace and
-    # scope.
-    #
-    # @example
-    #   api_map.infer_signature_type('String.new', '') #=> 'String'
-    #
-    # @param signature [String]
-    # @param namespace [String] A fully qualified namespace
-    # @param scope [Symbol] :class or :instance
-    # @return [String]
-    def infer_signature_type signature, namespace, scope: :class, call_node: nil
-      namespace ||= ''
-      if cache.has_signature_type?(signature, namespace, scope)
-        return cache.get_signature_type(signature, namespace, scope)
-      end
-      return nil if signature.nil?
-      return namespace if signature.empty? and scope == :instance
-      return nil if signature.empty? # @todo This might need to return Class<namespace>
-      if !signature.include?('.')
-        fqns = find_fully_qualified_namespace(signature, namespace)
-        unless fqns.nil? or fqns.empty?
-          type = (get_namespace_type(fqns) == :class ? 'Class' : 'Module')
-          return "#{type}<#{fqns}>"
-        end
-      end
-      result = nil
-      if namespace.end_with?('#class')
-        result = infer_signature_type signature, namespace[0..-7], scope: (scope == :class ? :instance : :class), call_node: call_node
-      else
-        parts = signature.split('.', 2)
-        if parts[0].start_with?('@@')
-          type = infer_class_variable(parts[0], namespace)
-          if type.nil? or parts.empty?
-            result = inner_infer_signature_type(parts[1], type, scope: :instance, call_node: call_node)
-          else
-            result = type
-          end
-        elsif parts[0].start_with?('@')
-          type = infer_instance_variable(parts[0], namespace, scope)
-          if type.nil? or parts.empty?
-            result = inner_infer_signature_type(parts[1], type, scope: :instance, call_node: call_node)
-          else
-            result = type
-          end
-        else
-          type = find_fully_qualified_namespace(parts[0], namespace)
-          if type.nil?
-            # It's a method call
-            type = inner_infer_signature_type(parts[0], namespace, scope: scope, call_node: call_node)
-            if parts.length < 2
-              if type.nil? and !parts.length.nil?
-                path = "#{clean_namespace_string(namespace)}#{scope == :class ? '.' : '#'}#{parts[0]}"
-                subtypes = get_subtypes(namespace)
-                type = subtypes[0] if METHODS_RETURNING_SUBTYPES.include?(path)
-              end
-              result = type
-            else
-              result = inner_infer_signature_type(parts[1], type, scope: :instance, call_node: call_node)
-            end
-          else
-            result = inner_infer_signature_type(parts[1], type, scope: :class, call_node: call_node)
-          end
-          result = type if result == 'self'
-        end
-      end
-      cache.set_signature_type signature, namespace, scope, result
-      result
-    end
-
-    # Get the namespace's type (Class or Module).
-    #
-    # @param [String] A fully qualified namespace
-    # @return [Symbol] :class, :module, or nil
-    def get_namespace_type fqns
-      pin = @namespace_path_pins[fqns]
-      return yard_map.get_namespace_type(fqns) if pin.nil?
-      pin.first.type
-    end
-
-    # Get an array of singleton methods that are available in the specified
-    # namespace.
-    #
-    # @return [Array<Solargraph::Suggestion>]
-    def get_methods(namespace, root = '', visibility: [:public])
-      refresh
-      namespace = clean_namespace_string(namespace)
-      fqns = find_fully_qualified_namespace(namespace, root)
-      meths = []
-      skip = []
-      meths.concat inner_get_methods(namespace, root, skip, visibility)
-      yard_meths = yard_map.get_methods(fqns, '', visibility: visibility)
-      if yard_meths.any?
-        meths.concat yard_meths
-      else
-        type = get_namespace_type(fqns)
-        if type == :class
-          meths.concat yard_map.get_instance_methods('Class')
-        else
-          meths.concat yard_map.get_instance_methods('Object') if fqns == ''
-        end
-      end
-      news = meths.select{|s| s.label == 'new'}
-      unless news.empty?
-        if @method_pins[fqns]
-          inits = @method_pins[fqns].select{|p| p.name == 'initialize'}
-          meths -= news unless inits.empty?
-          inits.each do |pin|
-            meths.push Suggestion.new('new', kind: pin.kind, docstring: pin.docstring, detail: pin.namespace, arguments: pin.parameters, path: pin.path)
-          end
-        end
-      end
-      if namespace == '' and root == ''
-        config.domains.each do |d|
-          meths.concat get_instance_methods(d)
-        end
-      end
-      strings = meths.map(&:to_s)
-      live_map.get_methods(fqns, '', 'class', visibility.include?(:private)).each do |ls|
-        next if strings.include?(ls.to_s)
-        meths.push ls
-      end
-      meths
-    end
-
-    # Get an array of instance methods that are available in the specified
-    # namespace.
-    #
-    # @return [Array<Solargraph::Suggestion>]
-    def get_instance_methods(namespace, root = '', visibility: [:public])
-      refresh
-      namespace = clean_namespace_string(namespace)
-      if namespace.end_with?('#class') or namespace.end_with?('#module')
-        return get_methods(namespace.split('#').first, root, visibility: visibility)
-      end
-      meths = []
-      meths += inner_get_instance_methods(namespace, root, [], visibility) #unless has_yardoc?
-      fqns = find_fully_qualified_namespace(namespace, root)
-      yard_meths = yard_map.get_instance_methods(fqns, '', visibility: visibility)
-      if yard_meths.any?
-        meths.concat yard_meths
-      else
-        type = get_namespace_type(fqns)
-        if type == :class
-          meths += yard_map.get_instance_methods('Object')
-        elsif type == :module
-          meths += yard_map.get_instance_methods('Module')
-        end
-      end
-      if namespace == '' and root == ''
-        config.domains.each do |d|
-          meths.concat get_instance_methods(d)
-        end
-      end
-      strings = meths.map(&:to_s)
-      live_map.get_methods(fqns, '', 'class', visibility.include?(:private)).each do |ls|
-        next if strings.include?(ls.to_s)
-        meths.push ls
-      end
-      meths
-    end
-
-    # Get an array of all suggestions that match the specified path.
-    #
-    # @param path [String] The path to find
-    # @return [Array<Solargraph::Suggestion>]
-    def get_path_suggestions path
-      refresh
-      result = []
-      if path.include?('#')
-        # It's an instance method
-        parts = path.split('#')
-        result = get_instance_methods(parts[0], '', visibility: [:public, :private, :protected]).select{|s| s.label == parts[1]}
-      elsif path.include?('.')
-        # It's a class method
-        parts = path.split('.')
-        result = get_methods(parts[0], '', visibility: [:public, :private, :protected]).select{|s| s.label == parts[1]}
-      else
-        # It's a class or module
-        parts = path.split('::')
-        np = @namespace_pins[parts[0..-2].join('::')]
-        unless np.nil?
-          result.concat np.select{|p| p.name == parts.last}.map{|p| pin_to_suggestion(p)}
-        end
-        result.concat yard_map.objects(path)
-      end
-      result
-    end
-
-    # Get a list of documented paths that match the query.
-    #
-    # @example
-    #   api_map.query('str') # Results will include `String` and `Struct`
-    #
-    # @param query [String] The text to match
-    # @return [Array<String>]
-    def search query
-      refresh
-      rake_yard(@sources.values) if @yard_stale
-      @yard_stale = false
-      found = []
-      code_object_paths.each do |k|
-        if found.empty? or (query.include?('.') or query.include?('#')) or !(k.include?('.') or k.include?('#'))
-          found.push k if k.downcase.include?(query.downcase)
-        end
-      end
-      found.concat(yard_map.search(query)).uniq.sort
-    end
-
-    # Get YARD documentation for the specified path.
-    #
-    # @example
-    #   api_map.document('String#split')
-    #
-    # @param path [String] The path to find
-    # @return [Array<YARD::CodeObject::Base>]
-    def document path
-      refresh
-      rake_yard(@sources.values) if @yard_stale
-      @yard_stale = false
-      docs = []
-      docs.push code_object_at(path) unless code_object_at(path).nil?
-      docs.concat yard_map.document(path)
-      docs
-    end
-
-    private
-
-    # @return [Hash]
-    def namespace_map
-      @namespace_map ||= {}
-    end
-
-    def clear
-      @stale = false
-      namespace_map.clear
-      path_macros.clear
-      @required = config.required.clone
-    end
-
-    def process_maps
-      cache.clear
-      @ivar_pins = {}
-      @cvar_pins = {}
-      @const_pins = {}
-      @method_pins = {}
-      @symbol_pins = []
-      @attr_pins = {}
-      @namespace_includes = {}
-      @namespace_extends = {}
-      @superclasses = {}
-      @namespace_pins = {}
-      @namespace_path_pins = {}
-      namespace_map.clear
-      @required = config.required.clone
-      @pin_suggestions = {}
-      @sources.each do |s|
-        s.namespace_nodes.each_pair do |k, v|
-          namespace_map[k] ||= []
-          namespace_map[k].concat v
-        end
-      end
-      @sources.each do |s|
-        map_source s
-      end
-      @required.uniq!
-      live_map.refresh
-      @stale = false
-      @yard_stale = true
-      @stime = Time.now
-    end
-
-    def rebuild_local_yardoc
-      return if workspace.nil? or !File.exist?(File.join(workspace, '.yardoc'))
-      STDERR.puts "Rebuilding local yardoc for #{workspace}"
-      Dir.chdir(workspace) { Process.spawn('yardoc') }
-    end
-
-    def process_virtual
-      unless @virtual_source.nil?
-        cache.clear
-        namespace_map.clear
-        @sources.each do |s|
-          s.namespace_nodes.each_pair do |k, v|
-            namespace_map[k] ||= []
-            namespace_map[k].concat v
-          end
-        end
-        map_source @virtual_source
-      end
-    end
-
-    def eliminate filename
-      [@ivar_pins.values, @cvar_pins.values, @const_pins.values, @method_pins.values, @attr_pins.values, @namespace_pins.values].each do |pinsets|
-        pinsets.each do |pins|
-          pins.delete_if{|pin| pin.filename == filename}
-        end
-      end
-      @symbol_pins.delete_if{|pin| pin.filename == filename}
-    end
-
-    # @param [Solargraph::Source]
-    def map_source source
-      source.method_pins.each do |pin|
-        @method_pins[pin.namespace] ||= []
-        @method_pins[pin.namespace].push pin
-      end
-      source.attribute_pins.each do |pin|
-        @attr_pins[pin.namespace] ||= []
-        @attr_pins[pin.namespace].push pin
-      end
-      source.instance_variable_pins.each do |pin|
-        @ivar_pins[pin.namespace] ||= []
-        @ivar_pins[pin.namespace].push pin
-      end
-      source.class_variable_pins.each do |pin|
-        @cvar_pins[pin.namespace] ||= []
-        @cvar_pins[pin.namespace].push pin
-      end
-      source.constant_pins.each do |pin|
-        @const_pins[pin.namespace] ||= []
-        @const_pins[pin.namespace].push pin
-      end
-      source.symbol_pins.each do |pin|
-        @symbol_pins.push pin
-      end
-      source.namespace_includes.each_pair do |ns, i|
-        @namespace_includes[ns || ''] ||= []
-        @namespace_includes[ns || ''].concat(i).uniq!
-      end
-      source.namespace_extends.each_pair do |ns, e|
-        @namespace_extends[ns || ''] ||= []
-        @namespace_extends[ns || ''].concat(e).uniq!
-      end
-      source.superclasses.each_pair do |cls, sup|
-        @superclasses[cls] = sup
-      end
-      source.namespace_pins.each do |pin|
-        @namespace_path_pins[pin.path] ||= []
-        @namespace_path_pins[pin.path].push pin
-        @namespace_pins[pin.namespace] ||= []
-        @namespace_pins[pin.namespace].push pin
-      end
-      path_macros.merge! source.path_macros
-      source.required.each do |r|
-        required.push r
-      end
-    end
-
-    # @return [Solargraph::ApiMap::Cache]
-    def cache
-      @cache ||= Cache.new
-    end
-
-    def inner_get_methods(namespace, root = '', skip = [], visibility = [:public])
-      meths = []
-      return meths if skip.include?(namespace)
-      skip.push namespace
-      fqns = find_fully_qualified_namespace(namespace, root)
-      return meths if fqns.nil?
-      mn = @method_pins[fqns]
-      unless mn.nil?
-        mn.select{ |pin| pin.scope == :class }.each do |pin|
-          meths.push pin_to_suggestion(pin) if visibility.include?(pin.visibility)
-        end
-      end
-      if visibility.include?(:public) or visibility.include?(:protected)
-        sc = @superclasses[fqns]
-        unless sc.nil?
-          sc_visi = [:public]
-          sc_visi.push :protected if root == fqns
-          nfqns = find_fully_qualified_namespace(sc, fqns)
-          meths.concat inner_get_methods('', nfqns, skip, sc_visi)
-          meths.concat yard_map.get_methods(nfqns, '', visibility: sc_visi)
-        end
-      end
-      em = @namespace_extends[fqns]
-      unless em.nil?
-        em.each do |e|
-          meths.concat get_instance_methods(e, fqns, visibility: visibility)
-        end
-      end
-      meths.concat get_instance_methods('', '', visibility: [:public])
-      meths.uniq
-    end
-
-    def inner_get_instance_methods(namespace, root, skip, visibility = [:public])
-      fqns = find_fully_qualified_namespace(namespace, root)
-      meths = []
-      return meths if skip.include?(fqns)
-      skip.push fqns
-      an = @attr_pins[fqns]
-      unless an.nil?
-        an.each do |pin|
-          meths.push pin_to_suggestion(pin)
-        end
-      end
-      mn = @method_pins[fqns]
-      unless mn.nil?
-        mn.select{|pin| visibility.include?(pin.visibility) and pin.scope == :instance }.each do |pin|
-          meths.push pin_to_suggestion(pin)
-        end
-      end
-      if visibility.include?(:public) or visibility.include?(:protected)
-        sc = @superclasses[fqns]
-        unless sc.nil?
-          sc_visi = [:public]
-          sc_visi.push :protected if sc == fqns
-          nfqns = find_fully_qualified_namespace(sc, fqns)
-          meths.concat inner_get_instance_methods('', nfqns, skip, sc_visi)
-          meths.concat yard_map.get_instance_methods(nfqns, '', visibility: sc_visi)
-        end
-      end
-      im = @namespace_includes[fqns]
-      unless im.nil?
-        im.each do |i|
-          nfqns = find_fully_qualified_namespace(i, fqns)
-          meths.concat inner_get_instance_methods('', nfqns, skip, visibility)
-        end
-      end
-      meths.uniq
-    end
-
-    # Get a fully qualified namespace for the given signature.
-    # The signature should be in the form of a method chain, e.g.,
-    # method1.method2
-    #
-    # @return [String] The fully qualified namespace for the signature's type
-    #   or nil if a type could not be determined
-    def inner_infer_signature_type signature, namespace, scope: :instance, top: true, call_node: nil
-      return nil if signature.nil?
-      signature.gsub!(/\.$/, '')
-      if signature.empty?
-        if scope == :class
-          type = get_namespace_type(namespace)
-          if type == :class
-            return "Class<#{namespace}>"
-          else
-            return "Module<#{namespace}>"
-          end
-        end
-      end
-      parts = signature.split('.')
-      type = namespace || ''
-      while (parts.length > 0)
-        part = parts.shift
-        if top == true and part == 'self'
-          top = false
-          next
-        end
-        cls_match = type.match(/^Class<([A-Za-z0-9_:]*?)>$/)
-        if cls_match
-          type = cls_match[1]
-          scope = :class
-        end
-        if scope == :class and part == 'new'
-          scope = :instance
-        else
-          curtype = type
-          type = nil
-          visibility = [:public]
-          visibility.concat [:private, :protected] if top
-          if scope == :instance || namespace == ''
-            tmp = get_instance_methods(namespace, visibility: visibility)
-          else
-            tmp = get_methods(namespace, visibility: visibility)
-          end
-          tmp.concat get_instance_methods('Kernel', visibility: [:public]) if top
-          matches = tmp.select{|s| s.label == part}
-          return nil if matches.empty?
-          matches.each do |m|
-            type = get_return_type_from_macro(namespace, signature, call_node, scope, visibility)
-            if type.nil?
-              if METHODS_RETURNING_SELF.include?(m.path)
-                type = curtype
-              elsif METHODS_RETURNING_SUBTYPES.include?(m.path)
-                subtypes = get_subtypes(namespace)
-                type = subtypes[0]
-              else
-                type = m.return_type
-              end
-            end
-            break unless type.nil?
-          end
-          scope = :instance
-        end
-        top = false
-      end
-      if scope == :class and !type.nil?
-        type = "Class<#{type}>"
-      end
-      type
-    end
-
-    def inner_get_constants here, skip = [], deep = true, visibility = [:public]
-      return [] if skip.include?(here)
-      skip.push here
-      result = []
-      cp = @const_pins[here]
-      unless cp.nil?
-        cp.each do |pin|
-          result.push pin_to_suggestion(pin) if pin.visibility == :public or visibility.include?(:private)
-        end
-      end
-      np = @namespace_pins[here]
-      unless np.nil?
-        np.each do |pin|
-          if pin.visibility == :public || visibility.include?(:private)
-            result.push pin_to_suggestion(pin)
-            if deep
-              im = @namespace_includes[pin.namespace]
-              unless im.nil?
-                im.each {|i| result.concat inner_get_constants(find_fully_qualified_namespace(i, here), skip, false, [:public])}
-              end
-            end
-          end
-        end
-      end
-      im = @namespace_includes[here]
-      unless im.nil?
-        im.each do |i|
-          result.concat inner_get_constants(find_fully_qualified_namespace(i, here), skip, false, [:public])
-        end
-      end
-      result
-    end
-
-    # @param namespace [String]
-    # @return [String]
-    def clean_namespace_string namespace
-      result = namespace.to_s.gsub(/<.*$/, '')
-      if result == 'Class' and namespace.include?('<')
-        subtype = namespace.match(/<([a-z0-9:_]*)/i)[1]
-        result = "#{subtype}#class"
-      elsif result == 'Module' and namespace.include?('<')
-        subtype = namespace.match(/<([a-z0-9:_]*)/i)[1]
-        result = "#{subtype}#module"
-      end
-      result
-    end
-
-    # @param pin [Solargraph::Pin::Base]
-    # @return [Solargraph::Suggestion]
-    def pin_to_suggestion pin
-      return_type = nil
-      return_type = find_fully_qualified_namespace(pin.return_type, pin.namespace) unless pin.return_type.nil?
-      if return_type.nil? and pin.is_a?(Solargraph::Pin::Method)
-        sc = @superclasses[pin.namespace]
-        while return_type.nil? and !sc.nil?
-          sc_path = "#{sc}#{pin.scope == :instance ? '#' : '.'}#{pin.name}"
-          sugg = get_path_suggestions(sc_path).first
-          break if sugg.nil?
-          return_type = find_fully_qualified_namespace(sugg.return_type, sugg.namespace) unless sugg.return_type.nil?
-          sc = @superclasses[sc]
-        end
-      end
-      @pin_suggestions[pin] ||= Suggestion.pull(pin, return_type)
-    end
-
-    def require_extensions
-      Gem::Specification.all_names.select{|n| n.match(/^solargraph\-[a-z0-9_\-]*?\-ext\-[0-9\.]*$/)}.each do |n|
-        STDERR.puts "Loading extension #{n}"
-        require n.match(/^(solargraph\-[a-z0-9_\-]*?\-ext)\-[0-9\.]*$/)[1]
-      end
-    end
-
-    def suggest_unique_variables pins
-      result = []
-      nil_pins = []
-      val_names = []
-      pins.each do |pin|
-        if pin.nil_assignment? and pin.return_type.nil?
-          nil_pins.push pin
-        else
-          unless val_names.include?(pin.name)
-            result.push pin_to_suggestion(pin)
-            val_names.push pin.name
-          end
-        end
-      end
-      nil_pins.reject{|p| val_names.include?(p.name)}.each do |pin|
-        result.push pin_to_suggestion(pin)
-      end
-      result
-    end
-
-    def source_file_mtime(filename)
-      # @todo This is naively inefficient.
-      sources.each do |s|
-        return s.mtime if s.filename == filename
-      end
-      nil
-    end
-
-    # @return [Array<Solargraph::Pin::Namespace>]
-    def find_namespace_pins fqns
-      set = nil
-      if fqns.include?('::')
-        set = @namespace_pins[fqns.split('::')[0..-2].join('::')]
-      else
-        set = @namespace_pins['']
-      end
-      return [] if set.nil?
-      set.select{|p| p.path == fqns}
-    end
-
-    # @todo DRY this method. It's duplicated in CodeMap
-    def get_subtypes type
-      return nil if type.nil?
-      match = type.match(/<([a-z0-9_:, ]*)>/i)
-      return [] if match.nil?
-      match[1].split(',').map(&:strip)
-    end
-
-    # @return [Hash]
-    def path_macros
-      @path_macros ||= {}
-    end
-
-    def get_call_arguments node
-      return [] unless node.type == :send
-      result = []
-      node.children[2..-1].each do |c|
-        result.push unpack_name(c)
-      end
-      result
-    end
-
-    def get_return_type_from_macro namespace, signature, call_node, scope, visibility
-      return nil if signature.empty? or signature.include?('.') or call_node.nil?
-      path = "#{namespace}#{scope == :class ? '.' : '#'}#{signature}"
-      macmeth = get_path_suggestions(path).first
-      type = nil
-      unless macmeth.nil?
-        macro = path_macros[macmeth.path]
-        macro = macro.first unless macro.nil?
-        if macro.nil? and !macmeth.code_object.nil? and !macmeth.code_object.base_docstring.nil? and macmeth.code_object.base_docstring.all.include?('@!macro')
-          all = YARD::Docstring.parser.parse(macmeth.code_object.base_docstring.all).directives
-          macro = all.select{|m| m.tag.tag_name == 'macro'}.first
-        end
-        unless macro.nil?
-          docstring = YARD::Docstring.parser.parse(macro.tag.text).to_docstring
-          rt = docstring.tag(:return)
-          unless rt.nil? or rt.types.nil? or call_node.nil?
-            args = get_call_arguments(call_node)
-            type = "#{args[rt.types[0][1..-1].to_i-1]}"
-          end
-        end
-      end
-      type
-    end
-  end
-end
+require 'rubygems'
+# require 'parser/current'
+require 'thread'
+require 'set'
+require 'time'
+
+module Solargraph
+  class ApiMap
+    autoload :Config,       'solargraph/api_map/config'
+    autoload :Cache,        'solargraph/api_map/cache'
+    autoload :SourceToYard, 'solargraph/api_map/source_to_yard'
+
+    include NodeMethods
+    include Solargraph::ApiMap::SourceToYard
+    include CoreFills
+
+    # The workspace to analyze and process.
+    #
+    # @return [Solargraph::Workspace]
+    attr_reader :workspace
+
+    # @param workspace [Solargraph::Workspace]
+    def initialize workspace
+      @workspace = workspace
+      clear
+      require_extensions
+      @virtual_source = nil
+      @stale = true
+      @yard_stale = true
+      @sources = workspace.sources
+      refresh
+      yard_map
+    end
+
+    # Get the configuration for the ApiMap's workspace. This method will
+    # initialize the settings from the workspace's root .solargraph.yml file
+    # if it exists.
+    #
+    # @return [Solargraph::ApiMap::Config]
+    def config reload = false
+      @config = ApiMap::Config.new(workspace.directory) if @config.nil? or reload
+      @config
+    end
+
+    # An array of required paths in the workspace.
+    #
+    # @return [Array<String>]
+    def required
+      @required ||= []
+    end
+
+    # Get a YardMap associated with the current namespace.
+    #
+    # @return [Solargraph::YardMap]
+    def yard_map
+      refresh
+      if @yard_map.nil? || @yard_map.required.to_set != required.to_set
+        @yard_map = Solargraph::YardMap.new(required: required, workspace: workspace)
+      end
+      @yard_map
+    end
+
+    # Get a LiveMap associated with the current namespace.
+    #
+    # @return [Solargraph::LiveMap]
+    def live_map
+      @live_map ||= Solargraph::LiveMap.new(self)
+    end
+
+    # Declare a virtual source that will be included in the map regardless of
+    # whether it's in the workspace.
+    #
+    # If the source is in the workspace, virtualizing it has no effect. Only
+    # one source can be virtualized at a time.
+    #
+    # @param [Solargraph::Source]
+    def virtualize source
+      return if @virtual_source == source
+      eliminate @virtual_source unless @virtual_source.nil?
+      if workspace.has_source?(source)
+        @sources = workspace.sources
+        @virtual_source = nil
+      else
+        @virtual_source = source
+        @sources = workspace.sources + [@virtual_source]
+        process_virtual
+      end
+    end
+
+    # Refresh the ApiMap.
+    #
+    # @param force [Boolean] Perform a refresh even if the map is not "stale."
+    def refresh force = false
+      #process_maps if @stale or force
+      if @stime.nil? or workspace.stime > @stime
+        process_maps
+      end
+    end
+
+    # True if a workspace file has been created, modified, or deleted since
+    # the last time the map was processed.
+    #
+    # @return [Boolean]
+    def changed?
+      current = config.calculated
+      unless (Set.new(current) ^ workspace_files).empty?
+        return true
+      end
+      current.each do |f|
+        if !File.exist?(f) or File.mtime(f) != source_file_mtime(f)
+          return true
+        end
+      end
+      false
+    end
+
+    # Get the docstring associated with a node.
+    #
+    # @param node [AST::Node]
+    # @return [YARD::Docstring]
+    def get_docstring_for node
+      # filename = get_filename_for(node)
+      # return nil if @sources[filename].nil?
+      # @sources[filename].docstring_for(node)
+      source = get_source_for(node)
+      return nil if source.nil?
+      source.docstring_for(node)
+    end
+
+    # An array of suggestions based on Ruby keywords (`if`, `end`, etc.).
+    #
+    # @return [Array<Solargraph::Suggestion>]
+    def self.keywords
+      @keyword_suggestions ||= KEYWORDS.map{ |s|
+        Suggestion.new(s.to_s, kind: Suggestion::KEYWORD, detail: 'Keyword')
+      }.freeze
+    end
+
+    # An array of namespace names defined in the ApiMap.
+    #
+    # @return [Array<String>]
+    def namespaces
+      refresh
+      namespace_map.keys
+    end
+
+    # True if the namespace exists.
+    #
+    # @param name [String] The namespace to match
+    # @param root [String] The context to search
+    # @return [Boolean]
+    def namespace_exists? name, root = ''
+      !find_fully_qualified_namespace(name, root).nil?
+    end
+
+    # Get an array of constant pins defined in the ApiMap. (This method does
+    # not include constants from external gems or the Ruby core.)
+    #
+    # @param namespace [String] The namespace to match
+    # @param root [String] The context to search
+    # @return [Array<Solargraph::Pin::Constant>]
+    def get_constant_pins namespace, root
+      fqns = find_fully_qualified_namespace(namespace, root)
+      @const_pins[fqns] || []
+    end
+
+    # Get suggestions for constants in the specified namespace. The result
+    # will include constant variables, classes, and modules.
+    #
+    # @param namespace [String] The namespace to match
+    # @param root [String] The context to search
+    # @return [Array<Solargraph::Suggestion>]
+    def get_constants namespace, root = ''
+      result = []
+      skip = []
+      fqns = find_fully_qualified_namespace(namespace, root)
+      return [] if fqns.nil?
+      if fqns.empty?
+        result.concat inner_get_constants('', skip, false, [:public])
+      else
+        parts = fqns.split('::')
+        while parts.length > 0
+          resolved = find_namespace_pins(parts.join('::'))
+          resolved.each do |pin|
+            visi = [:public]
+            visi.push :private if namespace == '' and root != '' and pin.path == fqns
+            result.concat inner_get_constants(pin.path, skip, true, visi)
+          end
+          parts.pop
+          break unless namespace.empty?
+        end
+        result.concat inner_get_constants('', [], false) if namespace.empty?
+      end
+      result.concat yard_map.get_constants(fqns)
+      result
+    end
+
+    # Get a fully qualified namespace name. This method will start the search
+    # in the specified root until it finds a match for the name.
+    #
+    # @param name [String] The namespace to match
+    # @param root [String] The context to search
+    # @return [String]
+    def find_fully_qualified_namespace name, root = '', skip = []
+      refresh
+      return nil if skip.include?(root)
+      skip.push root
+      if name == ''
+        if root == ''
+          return ''
+        else
+          return find_fully_qualified_namespace(root, '', skip)
+        end
+      else
+        if (root == '')
+          return name unless namespace_map[name].nil?
+          im = @namespace_includes['']
+          unless im.nil?
+            im.each do |i|
+              reroot = "#{root == '' ? '' : root + '::'}#{i}"
+              recname = find_fully_qualified_namespace name.to_s, reroot, skip
+              return recname unless recname.nil?
+            end
+          end
+        else
+          roots = root.to_s.split('::')
+          while roots.length > 0
+            fqns = roots.join('::') + '::' + name
+            return fqns unless namespace_map[fqns].nil?
+            roots.pop
+          end
+          return name unless namespace_map[name].nil?
+          im = @namespace_includes['']
+          unless im.nil?
+            im.each do |i|
+              recname = find_fully_qualified_namespace name, i, skip
+              return recname unless recname.nil?
+            end
+          end
+        end
+      end
+      result = yard_map.find_fully_qualified_namespace(name, root)
+      if result.nil?
+        result = live_map.get_fqns(name, root)
+      end
+      result
+    end
+
+    # Get an array of instance variable pins defined in specified namespace
+    # and scope.
+    #
+    # @param namespace [String] A fully qualified namespace
+    # @param scope [Symbol] :instance or :class
+    # @return [Array<Solargraph::Pin::InstanceVariable>]
+    def get_instance_variable_pins(namespace, scope = :instance)
+      refresh
+      (@ivar_pins[namespace] || []).select{ |pin| pin.scope == scope }
+    end
+
+    # Get an array of instance variable suggestions defined in specified
+    # namespace and scope.
+    #
+    # @param namespace [String] A fully qualified namespace
+    # @param scope [Symbol] :instance or :class
+    # @return [Array<Solargraph::Suggestion>]
+    def get_instance_variables(namespace, scope = :instance)
+      refresh
+      result = []
+      ip = @ivar_pins[namespace]
+      unless ip.nil?
+        result.concat suggest_unique_variables(ip.select{ |pin| pin.scope == scope })
+      end
+      result
+    end
+
+    # @return [Array<Solargraph::Pin::ClassVariable>]
+    def get_class_variable_pins(namespace)
+      refresh
+      @cvar_pins[namespace] || []
+    end
+
+    # @return [Array<Solargraph::Suggestion>]
+    def get_class_variables(namespace)
+      refresh
+      result = []
+      cp = @cvar_pins[namespace]
+      unless cp.nil?
+        result.concat suggest_unique_variables(cp)
+      end
+      result
+    end
+
+    # @return [Array<Solargraph::Suggestion>]
+    def get_symbols
+      refresh
+      @symbol_pins.map{|pin| Suggestion.new(pin.name, kind: Suggestion::CONSTANT, return_type: 'Symbol')}.uniq(&:label)
+    end
+
+    # @return [String]
+    def get_filename_for(node)
+      @sources.each do |source|
+        return source.filename if source.include?(node)
+      end
+      nil
+    end
+
+    # @return [Solargraph::Source]
+    def get_source_for(node)
+      @sources.each do |source|
+        return source if source.include?(node)
+      end
+      nil
+    end
+
+    # @return [String]
+    def infer_instance_variable(var, namespace, scope)
+      refresh
+      pins = @ivar_pins[namespace]
+      return nil if pins.nil?
+      pin = pins.select{|p| p.name == var and p.scope == scope}.first
+      return nil if pin.nil?
+      type = nil
+      type = find_fully_qualified_namespace(pin.return_type, pin.namespace) unless pin.return_type.nil?
+      if type.nil?
+        zparts = resolve_node_signature(pin.assignment_node).split('.')
+        ztype = infer_signature_type(zparts[0..-2].join('.'), namespace, scope: :instance, call_node: pin.assignment_node)
+        type = get_return_type_from_macro(ztype, zparts[-1], pin.assignment_node, :instance, [:public, :private, :protected])
+      end
+      type
+    end
+
+    # @return [String]
+    def infer_class_variable(var, namespace)
+      refresh
+      fqns = find_fully_qualified_namespace(namespace)
+      pins = @cvar_pins[fqns]
+      return nil if pins.nil?
+      pin = pins.select{|p| p.name == var}.first
+      return nil if pin.nil? or pin.return_type.nil?
+      find_fully_qualified_namespace(pin.return_type, pin.namespace)
+    end
+
+    # @return [Array<Solargraph::Suggestion>]
+    def get_global_variables
+      globals = []
+      @sources.values.each do |s|
+        globals.concat s.global_variable_pins
+      end
+      suggest_unique_variables globals
+    end
+
+    # @return [Array<Solargraph::Pin::GlobalVariable>]
+    def get_global_variable_pins
+      globals = []
+      @sources.values.each do |s|
+        globals.concat s.global_variable_pins
+      end
+      globals
+    end
+
+    # @return [String]
+    def infer_assignment_node_type node, namespace
+      cached = cache.get_assignment_node_type(node, namespace)
+      return cached unless cached.nil?
+      name_i = (node.type == :casgn ? 1 : 0)
+      sig_i = (node.type == :casgn ? 2 : 1)
+      type = infer_literal_node_type(node.children[sig_i])
+      if type.nil?
+        sig = resolve_node_signature(node.children[sig_i])
+        # Avoid infinite loops from variable assignments that reference themselves
+        return nil if node.children[name_i].to_s == sig.split('.').first
+        type = infer_signature_type(sig, namespace, call_node: node.children[sig_i])
+      end
+      cache.set_assignment_node_type(node, namespace, type)
+      type
+    end
+
+    # Get the return type for a signature within the specified namespace and
+    # scope.
+    #
+    # @example
+    #   api_map.infer_signature_type('String.new', '') #=> 'String'
+    #
+    # @param signature [String]
+    # @param namespace [String] A fully qualified namespace
+    # @param scope [Symbol] :class or :instance
+    # @return [String]
+    def infer_signature_type signature, namespace, scope: :class, call_node: nil
+      namespace ||= ''
+      if cache.has_signature_type?(signature, namespace, scope)
+        return cache.get_signature_type(signature, namespace, scope)
+      end
+      return nil if signature.nil?
+      return namespace if signature.empty? and scope == :instance
+      return nil if signature.empty? # @todo This might need to return Class<namespace>
+      if !signature.include?('.')
+        fqns = find_fully_qualified_namespace(signature, namespace)
+        unless fqns.nil? or fqns.empty?
+          type = (get_namespace_type(fqns) == :class ? 'Class' : 'Module')
+          return "#{type}<#{fqns}>"
+        end
+      end
+      result = nil
+      if namespace.end_with?('#class')
+        result = infer_signature_type signature, namespace[0..-7], scope: (scope == :class ? :instance : :class), call_node: call_node
+      else
+        parts = signature.split('.', 2)
+        if parts[0].start_with?('@@')
+          type = infer_class_variable(parts[0], namespace)
+          if type.nil? or parts.empty?
+            result = inner_infer_signature_type(parts[1], type, scope: :instance, call_node: call_node)
+          else
+            result = type
+          end
+        elsif parts[0].start_with?('@')
+          type = infer_instance_variable(parts[0], namespace, scope)
+          if type.nil? or parts.empty?
+            result = inner_infer_signature_type(parts[1], type, scope: :instance, call_node: call_node)
+          else
+            result = type
+          end
+        else
+          type = find_fully_qualified_namespace(parts[0], namespace)
+          if type.nil?
+            # It's a method call
+            type = inner_infer_signature_type(parts[0], namespace, scope: scope, call_node: call_node)
+            if parts.length < 2
+              if type.nil? and !parts.length.nil?
+                path = "#{clean_namespace_string(namespace)}#{scope == :class ? '.' : '#'}#{parts[0]}"
+                subtypes = get_subtypes(namespace)
+                type = subtypes[0] if METHODS_RETURNING_SUBTYPES.include?(path)
+              end
+              result = type
+            else
+              result = inner_infer_signature_type(parts[1], type, scope: :instance, call_node: call_node)
+            end
+          else
+            result = inner_infer_signature_type(parts[1], type, scope: :class, call_node: call_node)
+          end
+          result = type if result == 'self'
+        end
+      end
+      cache.set_signature_type signature, namespace, scope, result
+      result
+    end
+
+    # Get the namespace's type (Class or Module).
+    #
+    # @param [String] A fully qualified namespace
+    # @return [Symbol] :class, :module, or nil
+    def get_namespace_type fqns
+      pin = @namespace_path_pins[fqns]
+      return yard_map.get_namespace_type(fqns) if pin.nil?
+      pin.first.type
+    end
+
+    # Get an array of singleton methods that are available in the specified
+    # namespace.
+    #
+    # @return [Array<Solargraph::Suggestion>]
+    def get_methods(namespace, root = '', visibility: [:public])
+      refresh
+      namespace = clean_namespace_string(namespace)
+      fqns = find_fully_qualified_namespace(namespace, root)
+      meths = []
+      skip = []
+      meths.concat inner_get_methods(namespace, root, skip, visibility)
+      yard_meths = yard_map.get_methods(fqns, '', visibility: visibility)
+      if yard_meths.any?
+        meths.concat yard_meths
+      else
+        type = get_namespace_type(fqns)
+        if type == :class
+          meths.concat yard_map.get_instance_methods('Class')
+        else
+          meths.concat yard_map.get_instance_methods('Object') if fqns == ''
+        end
+      end
+      news = meths.select{|s| s.label == 'new'}
+      unless news.empty?
+        if @method_pins[fqns]
+          inits = @method_pins[fqns].select{|p| p.name == 'initialize'}
+          meths -= news unless inits.empty?
+          inits.each do |pin|
+            meths.push Suggestion.new('new', kind: pin.kind, docstring: pin.docstring, detail: pin.namespace, arguments: pin.parameters, path: pin.path)
+          end
+        end
+      end
+      if namespace == '' and root == ''
+        config.domains.each do |d|
+          meths.concat get_instance_methods(d)
+        end
+      end
+      strings = meths.map(&:to_s)
+      live_map.get_methods(fqns, '', 'class', visibility.include?(:private)).each do |ls|
+        next if strings.include?(ls.to_s)
+        meths.push ls
+      end
+      meths
+    end
+
+    # Get an array of instance methods that are available in the specified
+    # namespace.
+    #
+    # @return [Array<Solargraph::Suggestion>]
+    def get_instance_methods(namespace, root = '', visibility: [:public])
+      refresh
+      namespace = clean_namespace_string(namespace)
+      if namespace.end_with?('#class') or namespace.end_with?('#module')
+        return get_methods(namespace.split('#').first, root, visibility: visibility)
+      end
+      meths = []
+      meths += inner_get_instance_methods(namespace, root, [], visibility) #unless has_yardoc?
+      fqns = find_fully_qualified_namespace(namespace, root)
+      yard_meths = yard_map.get_instance_methods(fqns, '', visibility: visibility)
+      if yard_meths.any?
+        meths.concat yard_meths
+      else
+        type = get_namespace_type(fqns)
+        if type == :class
+          meths += yard_map.get_instance_methods('Object')
+        elsif type == :module
+          meths += yard_map.get_instance_methods('Module')
+        end
+      end
+      if namespace == '' and root == ''
+        config.domains.each do |d|
+          meths.concat get_instance_methods(d)
+        end
+      end
+      strings = meths.map(&:to_s)
+      live_map.get_methods(fqns, '', 'class', visibility.include?(:private)).each do |ls|
+        next if strings.include?(ls.to_s)
+        meths.push ls
+      end
+      meths
+    end
+
+    # Get an array of all suggestions that match the specified path.
+    #
+    # @param path [String] The path to find
+    # @return [Array<Solargraph::Suggestion>]
+    def get_path_suggestions path
+      refresh
+      result = []
+      if path.include?('#')
+        # It's an instance method
+        parts = path.split('#')
+        result = get_instance_methods(parts[0], '', visibility: [:public, :private, :protected]).select{|s| s.label == parts[1]}
+      elsif path.include?('.')
+        # It's a class method
+        parts = path.split('.')
+        result = get_methods(parts[0], '', visibility: [:public, :private, :protected]).select{|s| s.label == parts[1]}
+      else
+        # It's a class or module
+        parts = path.split('::')
+        np = @namespace_pins[parts[0..-2].join('::')]
+        unless np.nil?
+          result.concat np.select{|p| p.name == parts.last}.map{|p| pin_to_suggestion(p)}
+        end
+        result.concat yard_map.objects(path)
+      end
+      result
+    end
+
+    # Get a list of documented paths that match the query.
+    #
+    # @example
+    #   api_map.query('str') # Results will include `String` and `Struct`
+    #
+    # @param query [String] The text to match
+    # @return [Array<String>]
+    def search query
+      refresh
+      rake_yard(@sources.values) if @yard_stale
+      @yard_stale = false
+      found = []
+      code_object_paths.each do |k|
+        if found.empty? or (query.include?('.') or query.include?('#')) or !(k.include?('.') or k.include?('#'))
+          found.push k if k.downcase.include?(query.downcase)
+        end
+      end
+      found.concat(yard_map.search(query)).uniq.sort
+    end
+
+    # Get YARD documentation for the specified path.
+    #
+    # @example
+    #   api_map.document('String#split')
+    #
+    # @param path [String] The path to find
+    # @return [Array<YARD::CodeObject::Base>]
+    def document path
+      refresh
+      rake_yard(@sources.values) if @yard_stale
+      @yard_stale = false
+      docs = []
+      docs.push code_object_at(path) unless code_object_at(path).nil?
+      docs.concat yard_map.document(path)
+      docs
+    end
+
+    private
+
+    # @return [Hash]
+    def namespace_map
+      @namespace_map ||= {}
+    end
+
+    def clear
+      @stale = false
+      namespace_map.clear
+      path_macros.clear
+      @required = config.required.clone
+    end
+
+    def process_maps
+      cache.clear
+      @ivar_pins = {}
+      @cvar_pins = {}
+      @const_pins = {}
+      @method_pins = {}
+      @symbol_pins = []
+      @attr_pins = {}
+      @namespace_includes = {}
+      @namespace_extends = {}
+      @superclasses = {}
+      @namespace_pins = {}
+      @namespace_path_pins = {}
+      namespace_map.clear
+      @required = config.required.clone
+      @pin_suggestions = {}
+      @sources.each do |s|
+        s.namespace_nodes.each_pair do |k, v|
+          namespace_map[k] ||= []
+          namespace_map[k].concat v
+        end
+      end
+      @sources.each do |s|
+        map_source s
+      end
+      @required.uniq!
+      live_map.refresh
+      @stale = false
+      @yard_stale = true
+      @stime = Time.now
+    end
+
+    def rebuild_local_yardoc
+      return if workspace.nil? or !File.exist?(File.join(workspace, '.yardoc'))
+      STDERR.puts "Rebuilding local yardoc for #{workspace}"
+      Dir.chdir(workspace) { Process.spawn('yardoc') }
+    end
+
+    def process_virtual
+      unless @virtual_source.nil?
+        cache.clear
+        namespace_map.clear
+        @sources.each do |s|
+          s.namespace_nodes.each_pair do |k, v|
+            namespace_map[k] ||= []
+            namespace_map[k].concat v
+          end
+        end
+        map_source @virtual_source
+      end
+    end
+
+    def eliminate filename
+      [@ivar_pins.values, @cvar_pins.values, @const_pins.values, @method_pins.values, @attr_pins.values, @namespace_pins.values].each do |pinsets|
+        pinsets.each do |pins|
+          pins.delete_if{|pin| pin.filename == filename}
+        end
+      end
+      @symbol_pins.delete_if{|pin| pin.filename == filename}
+    end
+
+    # @param [Solargraph::Source]
+    def map_source source
+      source.method_pins.each do |pin|
+        @method_pins[pin.namespace] ||= []
+        @method_pins[pin.namespace].push pin
+      end
+      source.attribute_pins.each do |pin|
+        @attr_pins[pin.namespace] ||= []
+        @attr_pins[pin.namespace].push pin
+      end
+      source.instance_variable_pins.each do |pin|
+        @ivar_pins[pin.namespace] ||= []
+        @ivar_pins[pin.namespace].push pin
+      end
+      source.class_variable_pins.each do |pin|
+        @cvar_pins[pin.namespace] ||= []
+        @cvar_pins[pin.namespace].push pin
+      end
+      source.constant_pins.each do |pin|
+        @const_pins[pin.namespace] ||= []
+        @const_pins[pin.namespace].push pin
+      end
+      source.symbol_pins.each do |pin|
+        @symbol_pins.push pin
+      end
+      source.namespace_includes.each_pair do |ns, i|
+        @namespace_includes[ns || ''] ||= []
+        @namespace_includes[ns || ''].concat(i).uniq!
+      end
+      source.namespace_extends.each_pair do |ns, e|
+        @namespace_extends[ns || ''] ||= []
+        @namespace_extends[ns || ''].concat(e).uniq!
+      end
+      source.superclasses.each_pair do |cls, sup|
+        @superclasses[cls] = sup
+      end
+      source.namespace_pins.each do |pin|
+        @namespace_path_pins[pin.path] ||= []
+        @namespace_path_pins[pin.path].push pin
+        @namespace_pins[pin.namespace] ||= []
+        @namespace_pins[pin.namespace].push pin
+      end
+      path_macros.merge! source.path_macros
+      source.required.each do |r|
+        required.push r
+      end
+    end
+
+    # @return [Solargraph::ApiMap::Cache]
+    def cache
+      @cache ||= Cache.new
+    end
+
+    def inner_get_methods(namespace, root = '', skip = [], visibility = [:public])
+      meths = []
+      return meths if skip.include?(namespace)
+      skip.push namespace
+      fqns = find_fully_qualified_namespace(namespace, root)
+      return meths if fqns.nil?
+      mn = @method_pins[fqns]
+      unless mn.nil?
+        mn.select{ |pin| pin.scope == :class }.each do |pin|
+          meths.push pin_to_suggestion(pin) if visibility.include?(pin.visibility)
+        end
+      end
+      if visibility.include?(:public) or visibility.include?(:protected)
+        sc = @superclasses[fqns]
+        unless sc.nil?
+          sc_visi = [:public]
+          sc_visi.push :protected if root == fqns
+          nfqns = find_fully_qualified_namespace(sc, fqns)
+          meths.concat inner_get_methods('', nfqns, skip, sc_visi)
+          meths.concat yard_map.get_methods(nfqns, '', visibility: sc_visi)
+        end
+      end
+      em = @namespace_extends[fqns]
+      unless em.nil?
+        em.each do |e|
+          meths.concat get_instance_methods(e, fqns, visibility: visibility)
+        end
+      end
+      meths.concat get_instance_methods('', '', visibility: [:public])
+      meths.uniq
+    end
+
+    def inner_get_instance_methods(namespace, root, skip, visibility = [:public])
+      fqns = find_fully_qualified_namespace(namespace, root)
+      meths = []
+      return meths if skip.include?(fqns)
+      skip.push fqns
+      an = @attr_pins[fqns]
+      unless an.nil?
+        an.each do |pin|
+          meths.push pin_to_suggestion(pin)
+        end
+      end
+      mn = @method_pins[fqns]
+      unless mn.nil?
+        mn.select{|pin| visibility.include?(pin.visibility) and pin.scope == :instance }.each do |pin|
+          meths.push pin_to_suggestion(pin)
+        end
+      end
+      if visibility.include?(:public) or visibility.include?(:protected)
+        sc = @superclasses[fqns]
+        unless sc.nil?
+          sc_visi = [:public]
+          sc_visi.push :protected if sc == fqns
+          nfqns = find_fully_qualified_namespace(sc, fqns)
+          meths.concat inner_get_instance_methods('', nfqns, skip, sc_visi)
+          meths.concat yard_map.get_instance_methods(nfqns, '', visibility: sc_visi)
+        end
+      end
+      im = @namespace_includes[fqns]
+      unless im.nil?
+        im.each do |i|
+          nfqns = find_fully_qualified_namespace(i, fqns)
+          meths.concat inner_get_instance_methods('', nfqns, skip, visibility)
+        end
+      end
+      meths.uniq
+    end
+
+    # Get a fully qualified namespace for the given signature.
+    # The signature should be in the form of a method chain, e.g.,
+    # method1.method2
+    #
+    # @return [String] The fully qualified namespace for the signature's type
+    #   or nil if a type could not be determined
+    def inner_infer_signature_type signature, namespace, scope: :instance, top: true, call_node: nil
+      return nil if signature.nil?
+      signature.gsub!(/\.$/, '')
+      if signature.empty?
+        if scope == :class
+          type = get_namespace_type(namespace)
+          if type == :class
+            return "Class<#{namespace}>"
+          else
+            return "Module<#{namespace}>"
+          end
+        end
+      end
+      parts = signature.split('.')
+      type = namespace || ''
+      while (parts.length > 0)
+        part = parts.shift
+        if top == true and part == 'self'
+          top = false
+          next
+        end
+        cls_match = type.match(/^Class<([A-Za-z0-9_:]*?)>$/)
+        if cls_match
+          type = cls_match[1]
+          scope = :class
+        end
+        if scope == :class and part == 'new'
+          scope = :instance
+        else
+          curtype = type
+          type = nil
+          visibility = [:public]
+          visibility.concat [:private, :protected] if top
+          if scope == :instance || namespace == ''
+            tmp = get_instance_methods(namespace, visibility: visibility)
+          else
+            tmp = get_methods(namespace, visibility: visibility)
+          end
+          tmp.concat get_instance_methods('Kernel', visibility: [:public]) if top
+          matches = tmp.select{|s| s.label == part}
+          return nil if matches.empty?
+          matches.each do |m|
+            type = get_return_type_from_macro(namespace, signature, call_node, scope, visibility)
+            if type.nil?
+              if METHODS_RETURNING_SELF.include?(m.path)
+                type = curtype
+              elsif METHODS_RETURNING_SUBTYPES.include?(m.path)
+                subtypes = get_subtypes(namespace)
+                type = subtypes[0]
+              else
+                type = m.return_type
+              end
+            end
+            break unless type.nil?
+          end
+          scope = :instance
+        end
+        top = false
+      end
+      if scope == :class and !type.nil?
+        type = "Class<#{type}>"
+      end
+      type
+    end
+
+    def inner_get_constants here, skip = [], deep = true, visibility = [:public]
+      return [] if skip.include?(here)
+      skip.push here
+      result = []
+      cp = @const_pins[here]
+      unless cp.nil?
+        cp.each do |pin|
+          result.push pin_to_suggestion(pin) if pin.visibility == :public or visibility.include?(:private)
+        end
+      end
+      np = @namespace_pins[here]
+      unless np.nil?
+        np.each do |pin|
+          if pin.visibility == :public || visibility.include?(:private)
+            result.push pin_to_suggestion(pin)
+            if deep
+              im = @namespace_includes[pin.namespace]
+              unless im.nil?
+                im.each {|i| result.concat inner_get_constants(find_fully_qualified_namespace(i, here), skip, false, [:public])}
+              end
+            end
+          end
+        end
+      end
+      im = @namespace_includes[here]
+      unless im.nil?
+        im.each do |i|
+          result.concat inner_get_constants(find_fully_qualified_namespace(i, here), skip, false, [:public])
+        end
+      end
+      result
+    end
+
+    # @param namespace [String]
+    # @return [String]
+    def clean_namespace_string namespace
+      result = namespace.to_s.gsub(/<.*$/, '')
+      if result == 'Class' and namespace.include?('<')
+        subtype = namespace.match(/<([a-z0-9:_]*)/i)[1]
+        result = "#{subtype}#class"
+      elsif result == 'Module' and namespace.include?('<')
+        subtype = namespace.match(/<([a-z0-9:_]*)/i)[1]
+        result = "#{subtype}#module"
+      end
+      result
+    end
+
+    # @param pin [Solargraph::Pin::Base]
+    # @return [Solargraph::Suggestion]
+    def pin_to_suggestion pin
+      return_type = nil
+      return_type = find_fully_qualified_namespace(pin.return_type, pin.namespace) unless pin.return_type.nil?
+      if return_type.nil? and pin.is_a?(Solargraph::Pin::Method)
+        sc = @superclasses[pin.namespace]
+        while return_type.nil? and !sc.nil?
+          sc_path = "#{sc}#{pin.scope == :instance ? '#' : '.'}#{pin.name}"
+          sugg = get_path_suggestions(sc_path).first
+          break if sugg.nil?
+          return_type = find_fully_qualified_namespace(sugg.return_type, sugg.namespace) unless sugg.return_type.nil?
+          sc = @superclasses[sc]
+        end
+      end
+      @pin_suggestions[pin] ||= Suggestion.pull(pin, return_type)
+    end
+
+    def require_extensions
+      Gem::Specification.all_names.select{|n| n.match(/^solargraph\-[a-z0-9_\-]*?\-ext\-[0-9\.]*$/)}.each do |n|
+        STDERR.puts "Loading extension #{n}"
+        require n.match(/^(solargraph\-[a-z0-9_\-]*?\-ext)\-[0-9\.]*$/)[1]
+      end
+    end
+
+    def suggest_unique_variables pins
+      result = []
+      nil_pins = []
+      val_names = []
+      pins.each do |pin|
+        if pin.nil_assignment? and pin.return_type.nil?
+          nil_pins.push pin
+        else
+          unless val_names.include?(pin.name)
+            result.push pin_to_suggestion(pin)
+            val_names.push pin.name
+          end
+        end
+      end
+      nil_pins.reject{|p| val_names.include?(p.name)}.each do |pin|
+        result.push pin_to_suggestion(pin)
+      end
+      result
+    end
+
+    def source_file_mtime(filename)
+      # @todo This is naively inefficient.
+      sources.each do |s|
+        return s.mtime if s.filename == filename
+      end
+      nil
+    end
+
+    # @return [Array<Solargraph::Pin::Namespace>]
+    def find_namespace_pins fqns
+      set = nil
+      if fqns.include?('::')
+        set = @namespace_pins[fqns.split('::')[0..-2].join('::')]
+      else
+        set = @namespace_pins['']
+      end
+      return [] if set.nil?
+      set.select{|p| p.path == fqns}
+    end
+
+    # @todo DRY this method. It's duplicated in CodeMap
+    def get_subtypes type
+      return nil if type.nil?
+      match = type.match(/<([a-z0-9_:, ]*)>/i)
+      return [] if match.nil?
+      match[1].split(',').map(&:strip)
+    end
+
+    # @return [Hash]
+    def path_macros
+      @path_macros ||= {}
+    end
+
+    def get_call_arguments node
+      return [] unless node.type == :send
+      result = []
+      node.children[2..-1].each do |c|
+        result.push unpack_name(c)
+      end
+      result
+    end
+
+    def get_return_type_from_macro namespace, signature, call_node, scope, visibility
+      return nil if signature.empty? or signature.include?('.') or call_node.nil?
+      path = "#{namespace}#{scope == :class ? '.' : '#'}#{signature}"
+      macmeth = get_path_suggestions(path).first
+      type = nil
+      unless macmeth.nil?
+        macro = path_macros[macmeth.path]
+        macro = macro.first unless macro.nil?
+        if macro.nil? and !macmeth.code_object.nil? and !macmeth.code_object.base_docstring.nil? and macmeth.code_object.base_docstring.all.include?('@!macro')
+          all = YARD::Docstring.parser.parse(macmeth.code_object.base_docstring.all).directives
+          macro = all.select{|m| m.tag.tag_name == 'macro'}.first
+        end
+        unless macro.nil?
+          docstring = YARD::Docstring.parser.parse(macro.tag.text).to_docstring
+          rt = docstring.tag(:return)
+          unless rt.nil? or rt.types.nil? or call_node.nil?
+            args = get_call_arguments(call_node)
+            type = "#{args[rt.types[0][1..-1].to_i-1]}"
+          end
+        end
+      end
+      type
+    end
+  end
+end