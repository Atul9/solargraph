module Solargraph
  class Source
    # Information about a location in a source, including the location's word
    # and signature, literal values at the base of signatures, and whether the
    # location is inside a string or comment. ApiMaps use Fragments to provide
    # results for completion and definition queries.
    #
    class Fragment
      include NodeMethods

      # The zero-based line number of the fragment's location.
      #
      # @return [Integer]
      attr_reader :line

      # The zero-based column number of the fragment's location.
      #
      # @return [Integer]
      attr_reader :column

      # @return [Solargraph::Source]
      attr_reader :source

      # @param source [Solargraph::Source]
      # @param line [Integer]
      # @param column [Integer]
      def initialize source, line, column
        @source = source
        @code = source.code
        @line = line
        @column = column
        @calculated_literal = false
      end

      # An alias for #column.
      #
      # @return [Integer]
      def character
        @column
      end

      # @return [Source::Position]
      def position
        @position ||= Position.new(line, column)
      end

      # Get the fully qualified namespace at the current offset.
      #
      # @return [String]
      def namespace
        if @namespace.nil?
          pin = @source.locate_namespace_pin(line, character)
          @namespace = (pin.nil? ? '' : pin.path)
        end
        @namespace
      end

      # True if the fragment is inside a method argument.
      #
      # @return [Boolean]
      def argument?
        @argument ||= !signature_position.nil?
      end

      # @return [Fragment]
      def recipient
        return nil if signature_position.nil?
        @recipient ||= @source.fragment_at(*signature_position)
      end

      # Get the scope at the current offset.
      #
      # @return [Symbol] :class or :instance
      def scope
        if @scope.nil?
          @scope = :class
          @scope = :instance if named_path.kind == Pin::METHOD and named_path.scope == :instance
        end
        @scope
      end

      # Get the signature up to the current offset. Given the text `foo.bar`,
      # the signature at offset 5 is `foo.b`.
      #
      # @return [String]
      def signature
        @signature ||= begin
          result = base
          if whole_signature == "#{base}.#{whole_word}"
            result += ".#{start_of_word}"
          else
            result += start_of_word
          end
          result += separator.strip
          result
        end
      end


      # Get the signature before the current word. Given the signature
      # `String.new.split`, the base is `String.new`.
      #
      # @return [String]
      def base
        chain.links[0..-2].map(&:word).join('.')
      end

      # @return [Source::Chain]
      def chain
        @chain ||= generate_chain
      end

      # Get the remainder of the word after the current offset. Given the text
      # `foobar` with an offset of 3, the remainder is `bar`.
      #
      # @return [String]
      def remainder
        # @remainder ||= remainder_at(offset)
        end_of_word
      end

      # Get the whole word at the current offset, including the remainder.
      # Given the text `foobar.baz`, the whole word at any offset from 0 to 6
      # is `foobar`.
      #
      # @return [String]
      def whole_word
        word + remainder
      end

      # Get the whole signature at the current offset, including the final
      # word and its remainder.
      #
      # @return [String]
      def whole_signature
        chain.links.reject{|l| l.word == '<undefined>'}.map(&:word).join('.')
      end

      # Get the word before the current offset. Given the text `foo.bar`, the
      # word at offset 6 is `ba`.
      #
      # @return [String]
      def start_of_word
        # @word ||= word_at(offset)
        @start_of_word ||= begin
          match = @code[0..offset-1].to_s.match(start_word_pattern)
          result = (match ? match[0] : '')
          result = ":#{result}" if @code[0..offset-result.length].end_with?('::') and !@code[0..offset-result.length].end_with?('::')
          result
        end
      end

      def word
        start_of_word
      end

      def end_of_word
        @end_of_word ||= begin
          match = @code[offset..-1].to_s.match(end_word_pattern)
          match ? match[0] : ''
        end
      end

      def remainder
        end_of_word
      end

      def whole_word
        start_of_word + end_of_word
      end

      # True if the current offset is inside a string.
      #
      # @return [Boolean]
      def string?
        # @string ||= (node.type == :str or node.type == :dstr)
        @string ||= @source.string_at?(line, character)
      end

      # True if the current offset is inside a comment.
      #
      # @return [Boolean]
      def comment?
        @comment ||= check_comment(line, column)
      end

      # Get the range of the word up to the current offset.
      #
      # @return [Range]
      def word_range
        @word_range ||= word_range_at(offset - start_of_word.length, offset)
      end

      # Get the range of the whole word at the current offset, including its
      # remainder.
      #
      # @return [Range]
      def whole_word_range
        @whole_word_range ||= word_range_at(offset - start_of_word.length, offset + end_of_word.length)
      end

      # @return [Solargraph::Pin::Base]
      def block
        @block ||= @source.locate_block_pin(line, character)
      end

      # @return [Solargraph::Pin::Base]
      def named_path
        @named_path ||= @source.locate_named_path_pin(line, character)
      end

      # Get an array of all the locals that are visible from the fragment's
      # position. Locals can be local variables, method parameters, or block
      # parameters. The array starts with the nearest local pin.
      #
      # @return [Array<Solargraph::Pin::Base>]
      def locals
        @locals ||= @source.locals.select{|pin| pin.visible_from?(block, position)}.reverse
      end

      # True if the fragment is inside a literal value.
      #
      # @return [Boolean]
      def literal?
        !literal.nil?
      end

      # The fragment's literal type, or nil if the fragment is not inside a
      # literal value.
      #
      # @return [String]
      def literal
        if @literal.nil? and !@calculated_actual_literal
          @calculated_actual_literal = true
          pn = @source.node_at(line, column)
          @literal = infer_literal_node_type(pn)
        end
      end

      def define api_map
        chain.define_with(api_map, named_path, locals)
      end

      # @param api_map [ApiMap]
      # @return [ComplexType]
      def infer_base_type api_map
        chain.infer_base_type_with(api_map, named_path, locals)
      end

      def try_merge! new_line, new_column
        return false unless line == new_line and column < new_column and separator.empty?
        # @todo Should link words ever be nil?
        return false if chain.links.last.nil? or chain.links.last.word.nil? or chain.links.last.word == '<undefined>'
        text = source.at(Range.from_to(line, column, new_line, new_column))
        return true if column == new_column and text.empty?
        return false unless text =~ /^[a-z0-9_]*$/i
        # Update this fragment
        # @todo Figure out everything that needs to be done here
        start_of_word.concat text
        @column = new_column
        @offset += (new_column - column)
        chain.links.last.word.concat text
        @base_position = nil
        @signature = nil
        @word_range = nil
        @whole_word_range = nil
        @base_position = nil
        true
      end

      private

      # @return [Integer]
      def offset
        @offset ||= get_offset(line, column)
      end

      def get_offset line, column
        Position.line_char_to_offset(@code, line, column)
      end

      def get_position_at(offset)
        pos = Position.from_offset(@code, offset)
        [pos.line, pos.character]
      end

      # Determine if the specified location is inside a comment.
      #
      # @param lin [Integer]
      # @param col [Integer]
      # @return [Boolean]
      def check_comment(lin, col)
        index = Position.line_char_to_offset(source_from_parser, lin, col)
        @source.comments.each do |c|
          return true if index > c.location.expression.begin_pos and index <= c.location.expression.end_pos
        end
        false
      end

      # @return Solargraph::Source::Range
      def word_range_at first, last
        s = Position.from_offset(@source.code, first)
        e = Position.from_offset(@source.code, last)
        Solargraph::Source::Range.new(s, e)
      end

      def signature_position
        if @signature_position.nil?
          open_parens = 0
          cursor = offset - 1
          while cursor >= 0
            break if cursor < 0
            if @code[cursor] == ')'
              open_parens -= 1
            elsif @code[cursor] == '('
              open_parens += 1
            end
            break if open_parens == 1
            cursor -= 1
          end
          if cursor >= 0
            @signature_position = get_position_at(cursor)
          end
        end
        @signature_position
      end

      # Range tests that depend on positions identified from parsed code, such
      # as comment ranges, need to normalize EOLs to \n.
      #
      # @return [String]
      def source_from_parser
        @source_from_parser ||= @source.code.gsub(/\r\n/, "\n")
      end

      def generate_chain
        return NodeChainer.chain(source, line, column) if source.parsed?
        # base_node = source.node_at(base_position.line, base_position.column)
        # code = source.from_to(base_node.loc.expression.line - 1, base_node.loc.expression.column, base_position.line, base_position.column + 1)
        # chain = Source::Chain.load_string(source.filename, code)
        # Add a "tail" to the chain to represent the unparsed section
        # chain.links.push(Chain::Link.new) unless separator.empty?
        CallChainer.chain(source, line, column)
      end

<<<<<<< HEAD
=======
      def generate_chain_from_node
        here = source.node_at(base_position.line, base_position.column)
        here = nil if [:class, :module, :def, :defs].include?(here.type) and here.loc.expression.line < base_position.line
        chain = Chain.new(source.filename, here)
        # Add a "tail" to the chain to represent the unparsed section
        chain.links.push(Chain::Link.new) unless separator.empty?
        chain
      end

>>>>>>> b97f44bb
      def separator
        @separator ||= begin
          result = ''
          # if word.empty?
            adj = (column.zero? ? offset : offset - 1)
            match = source.code[0..adj].match(/[\s]*(\.{1}|:{2})[\s]*{1}\z/)
            result = match[0] if match
          # end
          result
        end
      end

      def base_offset
        @base_offset ||= offset - (separator.length + (column.zero? ? 0 : 1))
      end

      def base_position
        @base_position ||= Source::Position.from_offset(source.code, base_offset)
      end

      def start_word_pattern
        /(@{1,2}|\$)?([a-z0-9_]|[^\u0000-\u007F])*\z/i
      end

      def end_word_pattern
        /^([a-z0-9_]|[^\u0000-\u007F])*[\?\!]?/i
      end
    end
  end
end<|MERGE_RESOLUTION|>--- conflicted
+++ resolved
@@ -343,18 +343,6 @@
         CallChainer.chain(source, line, column)
       end
 
-<<<<<<< HEAD
-=======
-      def generate_chain_from_node
-        here = source.node_at(base_position.line, base_position.column)
-        here = nil if [:class, :module, :def, :defs].include?(here.type) and here.loc.expression.line < base_position.line
-        chain = Chain.new(source.filename, here)
-        # Add a "tail" to the chain to represent the unparsed section
-        chain.links.push(Chain::Link.new) unless separator.empty?
-        chain
-      end
-
->>>>>>> b97f44bb
       def separator
         @separator ||= begin
           result = ''
