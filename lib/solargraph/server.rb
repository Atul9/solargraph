--- conflicted
+++ resolved
@@ -150,12 +150,12 @@
       h.html_markup_ruby(code)
     end
 
-<<<<<<< HEAD
     def send_exception e
       STDERR.puts e
       STDERR.puts e.backtrace.join("\n")
       { "status" => "err", "message" => e.message + "\n" + e.backtrace.join("\n") }.to_json
-=======
+    end
+
     def find_local_workspace file, workspace
       unless file.nil? or workspace.nil?
         file.gsub!(/\\/, '/') unless file.nil?
@@ -168,7 +168,6 @@
         end
       end
       workspace
->>>>>>> 6ed475f6
     end
 
     class << self
