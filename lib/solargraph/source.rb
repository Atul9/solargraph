require 'parser/current'

module Solargraph
  # A Ruby file that has been parsed into an AST.
  #
  class Source
    autoload :FlawedBuilder, 'solargraph/source/flawed_builder'
    autoload :Updater,       'solargraph/source/updater'
    autoload :Change,        'solargraph/source/change'
    autoload :Mapper,        'solargraph/source/mapper'
    autoload :NodeMethods,   'solargraph/source/node_methods'
    autoload :EncodingFixes, 'solargraph/source/encoding_fixes'
    autoload :Cursor,        'solargraph/source/cursor'
    autoload :Chain,         'solargraph/source/chain'
    autoload :SourceChainer, 'solargraph/source/source_chainer'
    autoload :NodeChainer,   'solargraph/source/node_chainer'

    include EncodingFixes
    include NodeMethods

    # @return [String]
    attr_reader :code

    # @return [Parser::AST::Node]
    attr_reader :node

    # @return [Array<Parser::Source::Comment>]
    attr_reader :comments

    # @return [String]
    attr_reader :filename

    # @todo Deprecate?
    # @return [Integer]
    attr_reader :version

    # @param code [String]
    # @param filename [String]
    # @param version [Integer]
    def initialize code, filename = nil, version = 0
      @code = normalize(code)
      @repaired = code
      @filename = filename
      @version = version
      @domains = []
      begin
        @node, @comments = Source.parse_with_comments(@code, filename)
        @parsed = true
      rescue Parser::SyntaxError, EncodingError => e
        # @todo 100% whitespace results in a nil node, so there's no reason to parse it.
        #   We still need to determine whether the resulting node should be nil or a dummy
        #   node with a location that encompasses the range.
        # @node, @comments = Source.parse_with_comments(@code.gsub(/[^\s]/, ' '), filename)
        @node = nil
        @comments = []
        @parsed = false
      rescue Exception => e
        STDERR.puts e.message
        STDERR.puts e.backtrace
        raise "Error parsing #{filename || '(source)'}: [#{e.class}] #{e.message}"
      ensure
        @code.freeze
      end
    end

    # @param range [Solargraph::Range]
    def at range
      from_to range.start.line, range.start.character, range.ending.line, range.ending.character
    end

    def from_to l1, c1, l2, c2
      b = Solargraph::Position.line_char_to_offset(@code, l1, c1)
      e = Solargraph::Position.line_char_to_offset(@code, l2, c2)
      @code[b..e-1]
    end

    # Get the nearest node that contains the specified index.
    #
    # @param line [Integer]
    # @param column [Integer]
    # @return [AST::Node]
    def node_at(line, column)
      tree_at(line, column).first
    end

    # Get an array of nodes containing the specified index, starting with the
    # nearest node and ending with the root.
    #
    # @param line [Integer]
    # @param column [Integer]
    # @return [Array<AST::Node>]
    def tree_at(line, column)
      # offset = Position.line_char_to_offset(@code, line, column)
      position = Position.new(line, column)
      stack = []
      inner_tree_at @node, position, stack
      stack
    end

    # @param updater [Source::Updater]
    # @param reparse [Boolean]
    # @return [Source]
    def synchronize updater
      raise 'Invalid synchronization' unless updater.filename == filename
      real_code = updater.write(@code)
      if real_code == @code
        @version = updater.version
        return self
      end
      synced = Source.new(real_code, filename)
      if synced.parsed?
        synced.version = updater.version
        return synced
      end
      incr_code = updater.repair(@repaired)
      synced = Source.new(incr_code, filename)
      synced.error_ranges.concat (error_ranges + updater.changes.map(&:range))
      synced.code = real_code
      synced.version = updater.version
      synced
    end

    # @param position [Position]
    # @return [Source::Cursor]
    def cursor_at position
      Cursor.new(self, position)
    end

    # @return [Boolean]
    def parsed?
      @parsed
    end

    def repaired?
      @is_repaired ||= (@code != @repaired)
    end

    # @param position [Position]
    # @return [Boolean]
    def string_at? position
      string_ranges.each do |range|
        return true if range.include?(position)
        break if range.ending.line > position.line
      end
      false
    end

    # @param position [Position]
    # @return [Boolean]
    def comment_at? position
      comment_ranges.each do |range|
        return true if range.include?(position)
        break if range.ending.line > position.line
      end
      false
    end

    # @param name [String]
    # @return [Array<Location>]
    def references name
      inner_node_references(name, node).map do |n|
        offset = Position.to_offset(code, get_node_start_position(n))
        soff = code.index(name, offset)
        eoff = soff + name.length
        Location.new(
          filename,
          Range.new(
            Position.from_offset(code, soff),
            Position.from_offset(code, eoff)
          )
        )
      end
    end

    # @return [Array<Range>]
    def error_ranges
      @error_ranges ||= []
    end

    def code_for(node)
      # @todo Using node locations on code with converted EOLs seems
      #   slightly more efficient than calculating offsets.
      # b = node.location.expression.begin.begin_pos
      # e = node.location.expression.end.end_pos
      b = Position.line_char_to_offset(@code, node.location.line, node.location.column)
      e = Position.line_char_to_offset(@code, node.location.last_line, node.location.last_column)
      frag = code[b..e-1].to_s
      frag.strip.gsub(/,$/, '')
    end

    # @param node [Parser::AST::Node]
    # @return [String]
    def comments_for node
      arr = associated_comments[node.loc.line]
      arr ? stringify_comment_array(arr) : nil
    end

    # A location representing the file in its entirety.
    #
    # @return [Location]
    def location
      st = Position.new(0, 0)
      en = Position.from_offset(code, code.length)
      range = Range.new(st, en)
      Location.new(filename, range)
    end

    private

    # Get a hash of comments grouped by the line numbers of the associated code.
    #
    # @return [Hash{Integer => Array<Parser::Source::Comment>}]
    def associated_comments
      @associated_comments ||= begin
        result = {}
        Parser::Source::Comment.associate_locations(node, comments).each_pair do |loc, all|
          block = all.select{ |l| l.document? || code.lines[l.loc.line].strip.start_with?('#')}
          next if block.empty?
          result[loc.line] ||= []
          result[loc.line].concat block
        end
        result
      end
    end

    # Get a string representation of an array of comments.
    #
    # @param comments [Array<Parser::Source::Comment>]
    # @return [String]
    def stringify_comment_array comments
      ctxt = ''
      num = nil
      started = false
      comments.each { |l|
        # Trim the comment and minimum leading whitespace
        p = l.text.gsub(/^#/, '')
        if num.nil? and !p.strip.empty?
          num = p.index(/[^ ]/)
          started = true
        elsif started and !p.strip.empty?
          cur = p.index(/[^ ]/)
          num = cur if cur < num
        end
        ctxt += "#{p[num..-1]}\n" if started
      }
      ctxt
    end

    # @return [Array<Range>]
    def string_ranges
      @string_ranges ||= string_ranges_in(@node)
    end

    # @return [Array<Range>]
    def comment_ranges
      @comment_ranges || @comments.map do |cmnt|
        Range.from_expr(cmnt.loc.expression)
      end
    end

    def string_ranges_in n
      result = []
      if n.is_a?(Parser::AST::Node)
        if n.type == :str
          result.push Range.from_node(n)
        else
          n.children.each{ |c| result.concat string_ranges_in(c) }
        end
      end
      result
    end

    def inner_tree_at node, position, stack
      return if node.nil?
      here = Range.from_to(node.loc.expression.line, node.loc.expression.column, node.loc.expression.last_line, node.loc.expression.last_column)
      if here.contain?(position)
        stack.unshift node
        node.children.each do |c|
          next unless c.is_a?(AST::Node)
          next if c.loc.expression.nil?
          inner_tree_at(c, position, stack)
        end
      end
    end

    def inner_node_references name, top
      result = []
      if top.kind_of?(AST::Node)
        if top.children.any?{|c| c.to_s == name}
          result.push top
        end
        top.children.each { |c| result.concat inner_node_references(name, c) }
      end
      result
    end

    protected

    # @return [Integer]
    attr_writer :version

    # @return [String]
    attr_writer :code

    # @return [String]
    attr_accessor :repaired

    # @return [Boolean]
    attr_writer :parsed

    class << self
      # @param filename [String]
      # @return [Solargraph::Source]
      def load filename
        file = File.open(filename, 'rb')
        code = file.read
        file.close
        Source.load_string(code, filename)
      end

      # @param code [String]
      # @param filename [String]
      # @param version [Integer]
      # @return [Solargraph::Source]
      def load_string code, filename = nil, version = 0
        Source.new code, filename, version
      end

      # @param code [String]
      # @param filename [String]
      # @return [Array(Parser::AST::Node, Array<Parser::Source::Comment>)]
      def parse_with_comments code, filename = nil
        buffer = Parser::Source::Buffer.new(filename, 0)
        buffer.source = code.encode('UTF-8', 'binary', invalid: :replace, undef: :replace, replace: '_')
        parser.parse_with_comments(buffer)
      end

<<<<<<< HEAD
      def parse code, filename = nil, line = 0
        buffer = Parser::Source::Buffer.new(filename, line)
=======
      # @param code [String]
      # @param filename [String]
      # @return [Parser::AST::Node]
      def parse code, filename = nil
        buffer = Parser::Source::Buffer.new(filename, 0)
>>>>>>> 413559ad
        buffer.source = code.encode('UTF-8', 'binary', invalid: :replace, undef: :replace, replace: '_')
        parser.parse(buffer)
      end

      private

      # @return [Parser::Base]
      def parser
        # @todo Consider setting an instance variable. We might not need to
        #   recreate the parser every time we use it.
        parser = Parser::CurrentRuby.new(FlawedBuilder.new)
        parser.diagnostics.all_errors_are_fatal = true
        parser.diagnostics.ignore_warnings      = true
        parser
      end
    end
  end
end<|MERGE_RESOLUTION|>--- conflicted
+++ resolved
@@ -335,16 +335,11 @@
         parser.parse_with_comments(buffer)
       end
 
-<<<<<<< HEAD
-      def parse code, filename = nil, line = 0
-        buffer = Parser::Source::Buffer.new(filename, line)
-=======
       # @param code [String]
       # @param filename [String]
       # @return [Parser::AST::Node]
-      def parse code, filename = nil
-        buffer = Parser::Source::Buffer.new(filename, 0)
->>>>>>> 413559ad
+      def parse code, filename = nil, line = 0
+        buffer = Parser::Source::Buffer.new(filename, line)
         buffer.source = code.encode('UTF-8', 'binary', invalid: :replace, undef: :replace, replace: '_')
         parser.parse(buffer)
       end
