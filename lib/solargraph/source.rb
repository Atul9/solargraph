--- conflicted
+++ resolved
@@ -13,13 +13,10 @@
     autoload :Change,        'solargraph/source/change'
     autoload :Mapper,        'solargraph/source/mapper'
     autoload :NodeMethods,   'solargraph/source/node_methods'
-<<<<<<< HEAD
     autoload :Chain,         'solargraph/source/chain'
-=======
-    autoload :Encoding,     'solargraph/source/encoding'
+    autoload :Encoding,      'solargraph/source/encoding'
 
     include Encoding
->>>>>>> 1fe8b78f
 
     # @return [String]
     attr_reader :code
