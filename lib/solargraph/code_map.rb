require 'parser/current'

module Solargraph
  class CodeMap
    autoload :Statement, 'solargraph/code_map/statement'

    # The root node of the parsed code.
    #
    # @return [Parser::AST::Node]
    attr_reader :node

    # The source code being analyzed.
    #
    # @return [String]
    attr_reader :code

    # The source object generated from the code.
    #
    # @return [Solargraph::ApiMap::Source]
    attr_reader :source

    # The filename for the source code.
    #
    # @return [String]
    attr_reader :filename

    include NodeMethods

    METHODS_WITH_YIELDPARAM_SUBTYPES = %w[
      Array#each Hash#each_pair Array#map
    ]

    def initialize code: '', filename: nil, api_map: nil, cursor: nil
      # HACK: Adjust incoming filename's path separator for yardoc file comparisons
      filename = filename.gsub(File::ALT_SEPARATOR, File::SEPARATOR) unless filename.nil? or File::ALT_SEPARATOR.nil?
      @filename = filename
      @api_map = api_map
      @source = self.api_map.virtualize code, filename, cursor
      @node = @source.node
      @code = @source.code
      @comments = @source.comments
      self.api_map.refresh
    end

    # Get the associated ApiMap.
    #
    # @return [Solargraph::ApiMap]
    def api_map
      @api_map ||= ApiMap.new(nil)
    end

    # Get the offset of the specified line and column.
    # The offset (also called the "index") is typically used to identify the
    # cursor's location in the code when generating suggestions.
    # The line and column numbers should start at zero.
    #
    # @param line [Integer]
    # @param col [Integer]
    # @return [Integer]
    def get_offset line, col
      CodeMap.get_offset @code, line, col
    end

    def self.get_offset text, line, col
      offset = 0
      if line > 0
        text.lines[0..line - 1].each { |l|
          offset += l.length
        }
      end
      offset + col
    end

    # Get an array of nodes containing the specified index, starting with the
    # topmost node and ending with the nearest.
    #
    # @param index [Integer]
    # @return [Array<AST::Node>]
    def tree_at(index)
      arr = []
      arr.push @node
      inner_node_at(index, @node, arr)
      arr
    end

    # Get the nearest node that contains the specified index.
    #
    # @param index [Integer]
    # @return [AST::Node]
    def node_at(index)
      tree_at(index).first
    end

    # Determine if the specified index is inside a string.
    #
    # @return [Boolean]
    def string_at?(index)
      n = node_at(index)
      n.kind_of?(AST::Node) and n.type == :str
    end

    # Determine if the specified index is inside a comment.
    #
    # @return [Boolean]
    def comment_at?(index)
      line, col = Solargraph::ApiMap::Source.get_position_at(source.code, index)
      return false if source.stubbed_lines.include?(line)
      @comments.each do |c|
        return true if index > c.location.expression.begin_pos and index <= c.location.expression.end_pos
      end
      false
    end

    # Find the nearest parent node from the specified index. If one or more
    # types are provided, find the nearest node whose type is in the list.
    #
    # @param index [Integer]
    # @param types [Array<Symbol>]
    # @return [AST::Node]
    def parent_node_from(index, *types)
      arr = tree_at(index)
      arr.each { |a|
        if a.kind_of?(AST::Node) and (types.empty? or types.include?(a.type))
          return a
        end
      }
      @node
    end

    # Get the namespace at the specified location. For example, given the code
    # `class Foo; def bar; end; end`, index 14 (the center) is in the
    # "Foo" namespace.
    #
    # @return [String]
    def namespace_at(index)
      tree = tree_at(index)
      return nil if tree.length == 0
      slice = tree
      parts = []
      slice.reverse.each { |n|
        if n.type == :class or n.type == :module
          c = const_from(n.children[0])
          parts.push c
        end
      }
      parts.join("::")
    end

    # Get the namespace for the specified node. For example, given the code
    # `class Foo; def bar; end; end`, the node for `def bar` is in the "Foo"
    # namespace.
    #
    # @return [String]
    def namespace_from(node)
      if node.respond_to?(:loc)
        namespace_at(node.loc.expression.begin_pos)
      else
        ''
      end
    end

    # Select the word that directly precedes the specified index.
    # A word can only consist of letters, numbers, and underscores.
    #
    # @param index [Integer]
    # @return [String]
    def word_at index
      word = ''
      cursor = index - 1
      while cursor > -1
        char = @code[cursor, 1]
        break if char.nil? or char == ''
        word = char + word if char == '$'
        break unless char.match(/[a-z0-9_]/i)
        word = char + word
        cursor -= 1
      end
      word
    end

    # @return [Array<Solargraph::Suggestion>]
    def get_class_variables_at(index)
      ns = namespace_at(index) || ''
      api_map.get_class_variables(ns)
    end

    def get_instance_variables_at(index)
      # @todo There are a lot of other cases that need to be handled here
      node = parent_node_from(index, :def, :defs, :class, :module, :sclass)
      ns = namespace_at(index) || ''
      scope = (node.type == :def ? :instance : :class)
      api_map.get_instance_variables(ns, scope)
    end

    # Get suggestions for code completion at the specified location in the
    # source.
    #
    # @return [Array<Solargraph::Suggestion>] The completion suggestions
    def suggest_at index, filtered: true, with_snippets: false
      return [] if string_at?(index) or string_at?(index - 1) or comment_at?(index)
      signature = get_signature_at(index)
      unless signature.include?('.')
        if signature.start_with?(':')
          return api_map.get_symbols
        elsif signature.start_with?('@@')
          return get_class_variables_at(index)
        elsif signature.start_with?('@')
          return get_instance_variables_at(index)
        elsif signature.start_with?('$')
          return api_map.get_global_variables
        end
      end
      result = []
      type = nil
      if signature.include?('.')
        type = infer_signature_at(index)
        if type.nil? and signature.include?('.')
          last_period = @code[0..index].rindex('.')
          type = infer_signature_at(last_period)
        end
      end
      if type.nil?
        unless signature.include?('.')
          namespace = namespace_at(index)
          if signature.include?('::')
            parts = signature.split('::', -1)
            ns = parts[0..-2].join('::')
            result = api_map.get_constants(ns, namespace)
          else
            type = infer_literal_node_type(node_at(index - 2))
            return [] if type.nil? and signature.empty? and !@code[0..index].rindex('.').nil? and @code[@code[0..index].rindex('.')..-1].strip == '.'
            if type.nil?
              result.concat get_snippets_at(index) if with_snippets
              result.concat get_local_variables_and_methods_at(index)
              result.concat ApiMap.keywords
              result.concat api_map.get_constants('', namespace)
              result.concat api_map.get_constants('')
              result.concat api_map.get_instance_methods('Kernel', namespace)
              result.concat api_map.get_methods('', namespace)
              #result += api_map.get_instance_methods('', namespace)
            else
              result.concat api_map.get_instance_methods(type)
            end
          end
        end
      else
        result.concat api_map.get_instance_methods(type) unless (type == '' and signature.include?('.'))
      end
      result = reduce_starting_with(result, word_at(index)) if filtered
      # Use a stable sort to keep the class order (e.g., local methods before superclass methods)
      result.uniq(&:path).sort_by.with_index{ |x, idx| [x.label, idx] }
    end

    def signatures_at index
      sig = signature_index_before(index)
      return [] if sig.nil?
      word = word_at(sig)
      sugg = suggest_at(sig - word.length)
      sugg.select{|s| s.label == word}
    end

    def resolve_object_at index
      return [] if string_at?(index)
      signature = get_signature_at(index)
      cursor = index
      while @code[cursor] =~ /[a-z0-9_\?]/i
        signature += @code[cursor]
        cursor += 1
        break if cursor >= @code.length
      end
      return [] if signature.to_s == ''
      path = nil
      ns_here = namespace_at(index)
      node = parent_node_from(index, :class, :module, :def, :defs) || @node
      parts = signature.split('.')
      if parts.length > 1
        beginner = parts[0..-2].join('.')
        type = infer_signature_from_node(beginner, node)
        ender = parts.last
        path = "#{type}##{ender}"
      else
        if local_variable_in_node?(signature, node)
          path = infer_signature_from_node(signature, node)
        elsif signature.start_with?('@')
          path = api_map.infer_instance_variable(signature, ns_here, (node.type == :def ? :instance : :class))
        else
          path = signature
        end
        if path.nil?
          path = api_map.find_fully_qualified_namespace(signature, ns_here)
        end
      end
      return [] if path.nil?
      if path.start_with?('Class<')
        path.gsub!(/^Class<([a-z0-9_:]*)>#([a-z0-9_]*)$/i, '\\1.\\2')
      end
      api_map.get_path_suggestions(path)
    end

    # Infer the type of the signature located at the specified index.
    #
    # @example
    #   # Given the following code:
    #   nums = [1, 2, 3]
    #   nums.join
    #   # ...and given an index that points at the end of "nums.join",
    #   # infer_signature_at will identify nums as an Array and the return
    #   # type of Array#join as a String, so the signature's type will be
    #   # String.
    #
    # @return [String]
    def infer_signature_at index
      beg_sig, signature = get_signature_data_at(index)
      # Check for literals first
      return 'Integer' if signature.match(/^[0-9]+?\.?$/)
      literal = nil
      if (signature.empty? and @code[index - 1] == '.') or signature == '[].'
        literal = node_at(index - 2)
      else
        literal = node_at(1 + beg_sig)
      end
      type = infer_literal_node_type(literal)
      if type.nil?
        node = parent_node_from(index, :class, :module, :def, :defs, :block) || @node
        result = infer_signature_from_node signature, node
        if result.nil? or result.empty?
          # The rest of this routine is dedicated to method and block parameters
          arg = nil
          if node.type == :def or node.type == :defs or node.type == :block
            # Check for method arguments
            parts = signature.split('.', 2)
            # @type [Solargraph::Suggestion]
            arg = get_method_arguments_from(node).keep_if{|s| s.to_s == parts[0] }.first
            unless arg.nil?
              if parts[1].nil?
                result = arg.return_type
              else
                result = api_map.infer_signature_type(parts[1], arg.return_type, scope: :instance)
              end
            end
          end
          if arg.nil?
            # Check for yieldparams
            parts = signature.split('.', 2)
            yp = get_yieldparams_at(index).keep_if{|s| s.to_s == parts[0]}.first
            unless yp.nil?
              if parts[1].nil? or parts[1].empty?
                result = yp.return_type
              else
                newsig = parts[1..-1].join('.')
                result = api_map.infer_signature_type(newsig, yp.return_type, scope: :instance)
              end
            end
          end
        #elsif match = result.match(/^\$(\-?[0-9]*)$/)
        #  STDERR.puts "TODO: handle expression variable #{match[1]}"
        end
      else
        if signature.empty? or signature == '[].'
          result = type
        else
          cursed = get_signature_index_at(index)
          if signature.start_with?('[].')
            rest = signature[3..-1]
          else
            if signature.start_with?('.')
              rest = signature[literal.loc.expression.end_pos+(cursed-literal.loc.expression.end_pos)..-1]
            else
              rest = signature
            end
          end
          return type if rest.nil?
          lit_code = @code[literal.loc.expression.begin_pos..literal.loc.expression.end_pos]
          rest = rest[lit_code.length..-1] if rest.start_with?(lit_code)
          rest = rest[1..-1] if rest.start_with?('.')
          rest = rest[0..-2] if rest.end_with?('.')
          if rest.empty?
            result = type
          else
            result = api_map.infer_signature_type(rest, type, scope: :instance)
          end
        end
      end
      result
    end

    def local_variable_in_node?(name, node)
      return true unless find_local_variable_node(name, node).nil?
      if node.type == :def or node.type == :defs
        args = get_method_arguments_from(node).keep_if{|a| a.label == name}
        return true unless args.empty?
      end
      false
    end

    def infer_signature_from_node signature, node, call_node: nil
      inferred = nil
      parts = signature.split('.')
      ns_here = namespace_from(node)
      if parts[0] and parts[0].include?('::')
        sub = get_namespace_or_constant(parts[0], ns_here)
        unless sub.nil?
          return sub if signature.match(/^#{parts[0]}\.$/)
          parts[0] = sub
        end
      end
      unless signature.include?('.')
        fqns = api_map.find_fully_qualified_namespace(signature, ns_here)
        return "Class<#{fqns}>" unless fqns.nil? or fqns.empty?
      end
      start = parts[0]
      return nil if start.nil?
      remainder = parts[1..-1]
      if start.start_with?('@@')
        cv = api_map.get_class_variable_pins(ns_here).select{|s| s.name == start}.first
        unless cv.nil?
          vartype = (cv.return_type || api_map.infer_assignment_node_type(cv.node, cv.namespace))
          return api_map.infer_signature_type(remainder.join('.'), vartype, scope: :instance)
        end
      elsif start.start_with?('@')
        scope = (node.type == :def ? :instance : :class)
        iv = api_map.get_instance_variable_pins(ns_here, scope).select{|s| s.name == start}.first
        unless iv.nil?
          vartype = (iv.return_type || api_map.infer_assignment_node_type(iv.node, iv.namespace))
          return api_map.infer_signature_type(remainder.join('.'), vartype, scope: :instance)
        end
      elsif start.start_with?('$')
        gv = api_map.get_global_variable_pins.select{|s| s.name == start}.first
        unless gv.nil?
          vartype = (gv.return_type || api_map.infer_assignment_node_type(gv.node, gv.namespace))
          return api_map.infer_signature_type(remainder.join('.'), vartype, scope: :instance)
        end
      end
      # @todo There might be some redundancy between find_local_variable_node and call_node
      var = find_local_variable_node(start, node)
      if var.nil?
<<<<<<< HEAD
        arg = get_method_arguments_from(node).select{|s| s.label == start}.first
        if arg.nil?
          scope = (node.type == :def ? :instance : :class)
          type = api_map.infer_signature_type(signature, ns_here, scope: scope)
          return type unless type.nil?
        else
          type = arg.return_type
        end
=======
        scope = (node.type == :def ? :instance : :class)
        type = api_map.infer_signature_type(signature, ns_here, scope: scope, call_node: call_node)
        return type unless type.nil?
>>>>>>> 1eab4ae9
      else
        # Signature starts with a local variable
        type = nil
        lvp = source.local_variable_pins.select{|p| p.name == var.children[0].to_s and p.visible_from?(node) and (!p.nil_assignment? or p.return_type)}.first
        unless lvp.nil?
          type = lvp.return_type
          if type.nil?
            vsig = resolve_node_signature(var.children[1])
            type = infer_signature_from_node vsig, node, call_node: lvp.assignment_node
          end
        end
      end
      unless type.nil?
        if remainder.empty?
          inferred = type
        else
          inferred = api_map.infer_signature_type(remainder.join('.'), type, scope: :instance, call_node: call_node)
        end
      end
      if inferred.nil? and node.respond_to?(:loc)
        index = node.loc.expression.begin_pos
        block_node = parent_node_from(index, :block, :class, :module, :sclass, :def, :defs)
        unless block_node.nil? or block_node.type != :block or block_node.children[0].nil?
          scope_node = parent_node_from(index, :class, :module, :def, :defs) || @node
          meth = get_yielding_method_with_yieldself(block_node, scope_node)
          unless meth.nil?
            match = meth.docstring.all.match(/@yieldself \[([a-z0-9:_]*)/i)
            self_yield = match[1]
            inferred = api_map.infer_signature_type(signature, self_yield, scope: :instance)
          end
        end
      end
      inferred
    end

    # Get the signature at the specified index.
    # A signature is a method call that can start with a constant, method, or
    # variable and does not include any method arguments. Examples:
    #
    # * String.new -> String.new
    # * @x.bar -> @x.bar
    # * y.split(', ').length -> y.split.length
    #
    # @param index [Integer]
    # @return [String]
    def get_signature_at index
      get_signature_data_at(index)[1]
    end

    def get_signature_index_at index
      get_signature_data_at(index)[0]
    end

    # @deprecated Solargraph should not be responsible for snippets.
    def get_snippets_at(index)
      result = []
      Snippets.definitions.each_pair { |name, detail|
        matched = false
        prefix = detail['prefix']
        while prefix.length > 0
          if @code[index-prefix.length, prefix.length] == prefix
            matched = true
            break
          end
          prefix = prefix[0..-2]
        end
        if matched
          result.push Suggestion.new(detail['prefix'], kind: Suggestion::SNIPPET, detail: name, insert: detail['body'].join("\r\n"))
        end
      }
      result
    end

    # Get an array of local variables and methods that can be accessed from
    # the specified location in the code.
    #
    # @param index [Integer]
    # @return [Array<Solargraph::Suggestion>]
    def get_local_variables_and_methods_at(index)
      result = []
      local = parent_node_from(index, :class, :module, :def, :defs) || @node
      result += get_local_variables_from(node_at(index))
      scope = namespace_at(index) || @node
      if local.type == :def
        result += api_map.get_instance_methods(scope, visibility: [:public, :private, :protected])
      else
        result += api_map.get_methods(scope, scope, visibility: [:public, :private, :protected])
      end
      if local.type == :def or local.type == :defs
        result += get_method_arguments_from local
      end
      result.concat get_yieldparams_at(index)
      result
    end

    #def get_call_arguments_at index
    #  called = parent_node_from(index, :send)
    #end

    private

    def get_signature_data_at index
      brackets = 0
      squares = 0
      parens = 0
      signature = ''
      index -=1
      in_whitespace = false
      while index >= 0
        unless !in_whitespace and string_at?(index)
          break if brackets > 0 or parens > 0 or squares > 0
          char = @code[index, 1]
          if brackets.zero? and parens.zero? and squares.zero? and [' ', "\n", "\t"].include?(char)
            in_whitespace = true
          else
            if brackets.zero? and parens.zero? and squares.zero? and in_whitespace
              unless char == '.' or @code[index+1..-1].strip.start_with?('.')
                old = @code[index+1..-1]
                nxt = @code[index+1..-1].lstrip
                index += (@code[index+1..-1].length - @code[index+1..-1].lstrip.length)
                break
              end
            end
            if char == ')'
              parens -=1
            elsif char == ']'
              squares -=1
            elsif char == '}'
              brackets -= 1
            elsif char == '('
              parens += 1
            elsif char == '{'
              brackets += 1
            elsif char == '['
              squares += 1
              signature = ".[]#{signature}" if squares == 0 and @code[index-2] != '%'
            end
            if brackets.zero? and parens.zero? and squares.zero?
              break if ['"', "'", ',', ';', '%'].include?(char)
              signature = char + signature if char.match(/[a-z0-9:\._@\$]/i) and @code[index - 1] != '%'
              break if char == '$'
              if char == '@'
                signature = "@#{signature}" if @code[index-1, 1] == '@'
                break
              end
            end
            in_whitespace = false
          end
        end
        index -= 1
      end
      signature = signature[1..-1] if signature.start_with?('.')
      [index + 1, signature]
    end

    # Get a node's arguments as an array of suggestions. The node's type must
    # be a method (:def or :defs).
    #
    # @param node [AST::Node]
    # @return [Array<Suggestion>]
    def get_method_arguments_from node
      return [] unless node.type == :def or node.type == :defs
      param_hash = {}
      cmnt = api_map.get_docstring_for(node)
      unless cmnt.nil?
        tags = cmnt.tags(:param)
        tags.each do |tag|
          param_hash[tag.name] = tag.types[0]
        end
      end
      result = []
      args = node.children[(node.type == :def ? 1 : 2)]
      return result unless args.kind_of?(AST::Node) and args.type == :args
      args.children.each do |arg|
        name = arg.children[0].to_s
        result.push Suggestion.new(name, kind: Suggestion::PROPERTY, insert: name, return_type: param_hash[name])
      end
      result
    end

    def get_yieldparams_at index
      block_node = parent_node_from(index, :block, :class, :module, :def, :defs)
      return [] if block_node.nil? or block_node.type != :block
      scope_node = parent_node_from(index, :class, :module, :def, :defs) || @node
      return [] if block_node.nil?
      get_yieldparams_from block_node, scope_node
    end

    def get_yieldparams_from block_node, scope_node
      return [] unless block_node.kind_of?(AST::Node) and block_node.type == :block
      result = []
      unless block_node.nil? or block_node.children[1].nil?
        ymeth = get_yielding_method(block_node, scope_node)
        yps = []
        unless ymeth.nil? or ymeth.docstring.nil?
          yps = ymeth.docstring.tags(:yieldparam) || []
        end
        self_yield = nil
        meth = get_yielding_method_with_yieldself(block_node, scope_node)
        unless meth.nil?
          match = meth.docstring.all.match(/@yieldself \[([a-z0-9:_]*)/i)
          self_yield = match[1]
          if self_yield == 'self'
            blocksig = resolve_node_signature(block_node.children[0]).split('.')[0..-2].join('.')
            self_yield = infer_signature_from_node(blocksig, scope_node)
          end
        end
        i = 0
        block_node.children[1].children.each do |a|
          rt = nil
          if yps[i].nil? or yps[i].types.nil? or yps[i].types.empty?
            zsig = api_map.resolve_node_signature(block_node.children[0])
            vartype = infer_signature_from_node(zsig.split('.')[0..-2].join('.'), scope_node)
            subtypes = get_subtypes(vartype)
            zpath = infer_path_from_signature_and_node(zsig, scope_node)
            rt = subtypes[i] if METHODS_WITH_YIELDPARAM_SUBTYPES.include?(zpath)
          else
            rt = yps[i].types[0]
          end
          result.push Suggestion.new(a.children[0], kind: Suggestion::PROPERTY, return_type: rt)
          i += 1
        end
        result.concat api_map.get_instance_methods(self_yield, namespace_from(scope_node)) unless self_yield.nil?
      end
      result
    end

    def get_yielding_method block_node, scope_node
      recv = resolve_node_signature(block_node.children[0].children[0])
      fqns = namespace_from(block_node)
      lvarnode = find_local_variable_node(recv, scope_node)
      if lvarnode.nil?
        #sig = api_map.infer_signature_type(recv, fqns)
        sig = infer_signature_from_node(recv, scope_node)
      else
        tmp = resolve_node_signature(lvarnode.children[1])
        sig = infer_signature_from_node tmp, scope_node
      end
      if sig.nil?
        meths = api_map.get_methods(fqns, fqns)
      else
        meths = api_map.get_instance_methods(sig, fqns)
      end
      meths += api_map.get_methods('')
      meth = meths.keep_if{ |s| s.to_s == block_node.children[0].children[1].to_s }.first
      meth
    end

    def get_yielding_method_with_yieldself block_node, scope_node
      meth = get_yielding_method block_node, scope_node
      if meth.nil? or meth.docstring.nil? or !meth.docstring.all.include?('@yieldself')
        meth = nil
        tree = @source.tree_for(block_node)
        unless tree.nil?
          tree.each do |p|
            break if [:def, :defs, :class, :module, :sclass].include?(p.type)
            return get_yielding_method_with_yieldself(p, scope_node) if p.type == :block
          end
        end
      end
      meth
    end

    # @param suggestions [Array<Solargraph::Suggestion>]
    # @param word [String]
    def reduce_starting_with(suggestions, word)
      suggestions.reject { |s|
        !s.label.start_with?(word)
      }
    end

    # Find all the local variables in the node's scope.
    #
    # @return [Array<Solargraph::Suggestion>]
    def get_local_variables_from(node)
      node ||= @node
      namespace = namespace_from(node)
      arr = []
      nil_pins = []
      val_names = []
      @source.local_variable_pins.select{|p| p.visible_from?(node) }.each do |pin|
        if pin.nil_assignment? and pin.return_type.nil?
          nil_pins.push pin
        else
          unless val_names.include?(pin.name)
            arr.push Suggestion.pull(pin)
            val_names.push pin.name
          end
        end
      end
      nil_pins.reject{|p| val_names.include?(p.name)}.each do |pin|
        arr.push Suggestion.pull(pin)
      end
      arr
    end

    def inner_node_at(index, node, arr)
      node.children.each do |c|
        if c.kind_of?(AST::Node) and c.respond_to?(:loc)
          unless c.loc.expression.nil?
            if index >= c.loc.expression.begin_pos
              if c.respond_to?(:end)
                if index < c.end.end_pos
                  arr.unshift c
                end
              elsif index < c.loc.expression.end_pos
                arr.unshift c
              end
            end
          end
          inner_node_at(index, c, arr)
        end
      end
    end

    def find_local_variable_node name, scope
      scope.children.each { |c|
        if c.kind_of?(AST::Node)
          if c.type == :lvasgn and c.children[0].to_s == name
            return c
          else
            unless [:class, :module, :def, :defs].include?(c.type)
              sub = find_local_variable_node(name, c)
              return sub unless sub.nil?
            end
          end
        end
      }
      nil
    end

    def get_namespace_or_constant con, namespace
      parts = con.split('::')
      conc = parts.shift
      result = nil
      is_constant = false
      while parts.length > 0
        result = api_map.find_fully_qualified_namespace("#{conc}::#{parts[0]}", namespace)
        if result.nil? or result.empty?
          pin = api_map.get_constant_pins(conc, namespace).select{|s| s.name == parts[0]}.first
          return nil if pin.nil?
          result = pin.return_type || api_map.infer_assignment_node_type(pin.node, namespace)
          break if result.nil?
          is_constant = true
          conc = result
          parts.shift
        else
          is_constant = false
          conc += "::#{parts.shift}"
        end
      end
      return result if is_constant
    end

    def signature_index_before index
      open_parens = 0
      cursor = index - 1
      while cursor >= 0
        break if cursor < 0
        if @code[cursor] == ')'
          open_parens -= 1
        elsif @code[cursor] == '('
          open_parens += 1
        end
        break if open_parens == 1
        cursor -= 1
      end
      cursor = nil if cursor < 0
      cursor
    end

    def infer_path_from_signature_and_node signature, node
      # @todo Improve this method
      parts = signature.split('.')
      last = parts.pop
      type = infer_signature_from_node(parts.join('.'), node)
      return nil if type.nil?
      "#{type.gsub(/<[a-z0-9:, ]*>/i, '')}##{last}"
    end

    def get_subtypes type
      return nil if type.nil?
      match = type.match(/<([a-z0-9_:, ]*)>/i)
      return [] if match.nil?
      match[1].split(',').map(&:strip)
    end
  end
end
<|MERGE_RESOLUTION|>--- conflicted
+++ resolved
@@ -1,838 +1,832 @@
-require 'parser/current'
-
-module Solargraph
-  class CodeMap
-    autoload :Statement, 'solargraph/code_map/statement'
-
-    # The root node of the parsed code.
-    #
-    # @return [Parser::AST::Node]
-    attr_reader :node
-
-    # The source code being analyzed.
-    #
-    # @return [String]
-    attr_reader :code
-
-    # The source object generated from the code.
-    #
-    # @return [Solargraph::ApiMap::Source]
-    attr_reader :source
-
-    # The filename for the source code.
-    #
-    # @return [String]
-    attr_reader :filename
-
-    include NodeMethods
-
-    METHODS_WITH_YIELDPARAM_SUBTYPES = %w[
-      Array#each Hash#each_pair Array#map
-    ]
-
-    def initialize code: '', filename: nil, api_map: nil, cursor: nil
-      # HACK: Adjust incoming filename's path separator for yardoc file comparisons
-      filename = filename.gsub(File::ALT_SEPARATOR, File::SEPARATOR) unless filename.nil? or File::ALT_SEPARATOR.nil?
-      @filename = filename
-      @api_map = api_map
-      @source = self.api_map.virtualize code, filename, cursor
-      @node = @source.node
-      @code = @source.code
-      @comments = @source.comments
-      self.api_map.refresh
-    end
-
-    # Get the associated ApiMap.
-    #
-    # @return [Solargraph::ApiMap]
-    def api_map
-      @api_map ||= ApiMap.new(nil)
-    end
-
-    # Get the offset of the specified line and column.
-    # The offset (also called the "index") is typically used to identify the
-    # cursor's location in the code when generating suggestions.
-    # The line and column numbers should start at zero.
-    #
-    # @param line [Integer]
-    # @param col [Integer]
-    # @return [Integer]
-    def get_offset line, col
-      CodeMap.get_offset @code, line, col
-    end
-
-    def self.get_offset text, line, col
-      offset = 0
-      if line > 0
-        text.lines[0..line - 1].each { |l|
-          offset += l.length
-        }
-      end
-      offset + col
-    end
-
-    # Get an array of nodes containing the specified index, starting with the
-    # topmost node and ending with the nearest.
-    #
-    # @param index [Integer]
-    # @return [Array<AST::Node>]
-    def tree_at(index)
-      arr = []
-      arr.push @node
-      inner_node_at(index, @node, arr)
-      arr
-    end
-
-    # Get the nearest node that contains the specified index.
-    #
-    # @param index [Integer]
-    # @return [AST::Node]
-    def node_at(index)
-      tree_at(index).first
-    end
-
-    # Determine if the specified index is inside a string.
-    #
-    # @return [Boolean]
-    def string_at?(index)
-      n = node_at(index)
-      n.kind_of?(AST::Node) and n.type == :str
-    end
-
-    # Determine if the specified index is inside a comment.
-    #
-    # @return [Boolean]
-    def comment_at?(index)
-      line, col = Solargraph::ApiMap::Source.get_position_at(source.code, index)
-      return false if source.stubbed_lines.include?(line)
-      @comments.each do |c|
-        return true if index > c.location.expression.begin_pos and index <= c.location.expression.end_pos
-      end
-      false
-    end
-
-    # Find the nearest parent node from the specified index. If one or more
-    # types are provided, find the nearest node whose type is in the list.
-    #
-    # @param index [Integer]
-    # @param types [Array<Symbol>]
-    # @return [AST::Node]
-    def parent_node_from(index, *types)
-      arr = tree_at(index)
-      arr.each { |a|
-        if a.kind_of?(AST::Node) and (types.empty? or types.include?(a.type))
-          return a
-        end
-      }
-      @node
-    end
-
-    # Get the namespace at the specified location. For example, given the code
-    # `class Foo; def bar; end; end`, index 14 (the center) is in the
-    # "Foo" namespace.
-    #
-    # @return [String]
-    def namespace_at(index)
-      tree = tree_at(index)
-      return nil if tree.length == 0
-      slice = tree
-      parts = []
-      slice.reverse.each { |n|
-        if n.type == :class or n.type == :module
-          c = const_from(n.children[0])
-          parts.push c
-        end
-      }
-      parts.join("::")
-    end
-
-    # Get the namespace for the specified node. For example, given the code
-    # `class Foo; def bar; end; end`, the node for `def bar` is in the "Foo"
-    # namespace.
-    #
-    # @return [String]
-    def namespace_from(node)
-      if node.respond_to?(:loc)
-        namespace_at(node.loc.expression.begin_pos)
-      else
-        ''
-      end
-    end
-
-    # Select the word that directly precedes the specified index.
-    # A word can only consist of letters, numbers, and underscores.
-    #
-    # @param index [Integer]
-    # @return [String]
-    def word_at index
-      word = ''
-      cursor = index - 1
-      while cursor > -1
-        char = @code[cursor, 1]
-        break if char.nil? or char == ''
-        word = char + word if char == '$'
-        break unless char.match(/[a-z0-9_]/i)
-        word = char + word
-        cursor -= 1
-      end
-      word
-    end
-
-    # @return [Array<Solargraph::Suggestion>]
-    def get_class_variables_at(index)
-      ns = namespace_at(index) || ''
-      api_map.get_class_variables(ns)
-    end
-
-    def get_instance_variables_at(index)
-      # @todo There are a lot of other cases that need to be handled here
-      node = parent_node_from(index, :def, :defs, :class, :module, :sclass)
-      ns = namespace_at(index) || ''
-      scope = (node.type == :def ? :instance : :class)
-      api_map.get_instance_variables(ns, scope)
-    end
-
-    # Get suggestions for code completion at the specified location in the
-    # source.
-    #
-    # @return [Array<Solargraph::Suggestion>] The completion suggestions
-    def suggest_at index, filtered: true, with_snippets: false
-      return [] if string_at?(index) or string_at?(index - 1) or comment_at?(index)
-      signature = get_signature_at(index)
-      unless signature.include?('.')
-        if signature.start_with?(':')
-          return api_map.get_symbols
-        elsif signature.start_with?('@@')
-          return get_class_variables_at(index)
-        elsif signature.start_with?('@')
-          return get_instance_variables_at(index)
-        elsif signature.start_with?('$')
-          return api_map.get_global_variables
-        end
-      end
-      result = []
-      type = nil
-      if signature.include?('.')
-        type = infer_signature_at(index)
-        if type.nil? and signature.include?('.')
-          last_period = @code[0..index].rindex('.')
-          type = infer_signature_at(last_period)
-        end
-      end
-      if type.nil?
-        unless signature.include?('.')
-          namespace = namespace_at(index)
-          if signature.include?('::')
-            parts = signature.split('::', -1)
-            ns = parts[0..-2].join('::')
-            result = api_map.get_constants(ns, namespace)
-          else
-            type = infer_literal_node_type(node_at(index - 2))
-            return [] if type.nil? and signature.empty? and !@code[0..index].rindex('.').nil? and @code[@code[0..index].rindex('.')..-1].strip == '.'
-            if type.nil?
-              result.concat get_snippets_at(index) if with_snippets
-              result.concat get_local_variables_and_methods_at(index)
-              result.concat ApiMap.keywords
-              result.concat api_map.get_constants('', namespace)
-              result.concat api_map.get_constants('')
-              result.concat api_map.get_instance_methods('Kernel', namespace)
-              result.concat api_map.get_methods('', namespace)
-              #result += api_map.get_instance_methods('', namespace)
-            else
-              result.concat api_map.get_instance_methods(type)
-            end
-          end
-        end
-      else
-        result.concat api_map.get_instance_methods(type) unless (type == '' and signature.include?('.'))
-      end
-      result = reduce_starting_with(result, word_at(index)) if filtered
-      # Use a stable sort to keep the class order (e.g., local methods before superclass methods)
-      result.uniq(&:path).sort_by.with_index{ |x, idx| [x.label, idx] }
-    end
-
-    def signatures_at index
-      sig = signature_index_before(index)
-      return [] if sig.nil?
-      word = word_at(sig)
-      sugg = suggest_at(sig - word.length)
-      sugg.select{|s| s.label == word}
-    end
-
-    def resolve_object_at index
-      return [] if string_at?(index)
-      signature = get_signature_at(index)
-      cursor = index
-      while @code[cursor] =~ /[a-z0-9_\?]/i
-        signature += @code[cursor]
-        cursor += 1
-        break if cursor >= @code.length
-      end
-      return [] if signature.to_s == ''
-      path = nil
-      ns_here = namespace_at(index)
-      node = parent_node_from(index, :class, :module, :def, :defs) || @node
-      parts = signature.split('.')
-      if parts.length > 1
-        beginner = parts[0..-2].join('.')
-        type = infer_signature_from_node(beginner, node)
-        ender = parts.last
-        path = "#{type}##{ender}"
-      else
-        if local_variable_in_node?(signature, node)
-          path = infer_signature_from_node(signature, node)
-        elsif signature.start_with?('@')
-          path = api_map.infer_instance_variable(signature, ns_here, (node.type == :def ? :instance : :class))
-        else
-          path = signature
-        end
-        if path.nil?
-          path = api_map.find_fully_qualified_namespace(signature, ns_here)
-        end
-      end
-      return [] if path.nil?
-      if path.start_with?('Class<')
-        path.gsub!(/^Class<([a-z0-9_:]*)>#([a-z0-9_]*)$/i, '\\1.\\2')
-      end
-      api_map.get_path_suggestions(path)
-    end
-
-    # Infer the type of the signature located at the specified index.
-    #
-    # @example
-    #   # Given the following code:
-    #   nums = [1, 2, 3]
-    #   nums.join
-    #   # ...and given an index that points at the end of "nums.join",
-    #   # infer_signature_at will identify nums as an Array and the return
-    #   # type of Array#join as a String, so the signature's type will be
-    #   # String.
-    #
-    # @return [String]
-    def infer_signature_at index
-      beg_sig, signature = get_signature_data_at(index)
-      # Check for literals first
-      return 'Integer' if signature.match(/^[0-9]+?\.?$/)
-      literal = nil
-      if (signature.empty? and @code[index - 1] == '.') or signature == '[].'
-        literal = node_at(index - 2)
-      else
-        literal = node_at(1 + beg_sig)
-      end
-      type = infer_literal_node_type(literal)
-      if type.nil?
-        node = parent_node_from(index, :class, :module, :def, :defs, :block) || @node
-        result = infer_signature_from_node signature, node
-        if result.nil? or result.empty?
-          # The rest of this routine is dedicated to method and block parameters
-          arg = nil
-          if node.type == :def or node.type == :defs or node.type == :block
-            # Check for method arguments
-            parts = signature.split('.', 2)
-            # @type [Solargraph::Suggestion]
-            arg = get_method_arguments_from(node).keep_if{|s| s.to_s == parts[0] }.first
-            unless arg.nil?
-              if parts[1].nil?
-                result = arg.return_type
-              else
-                result = api_map.infer_signature_type(parts[1], arg.return_type, scope: :instance)
-              end
-            end
-          end
-          if arg.nil?
-            # Check for yieldparams
-            parts = signature.split('.', 2)
-            yp = get_yieldparams_at(index).keep_if{|s| s.to_s == parts[0]}.first
-            unless yp.nil?
-              if parts[1].nil? or parts[1].empty?
-                result = yp.return_type
-              else
-                newsig = parts[1..-1].join('.')
-                result = api_map.infer_signature_type(newsig, yp.return_type, scope: :instance)
-              end
-            end
-          end
-        #elsif match = result.match(/^\$(\-?[0-9]*)$/)
-        #  STDERR.puts "TODO: handle expression variable #{match[1]}"
-        end
-      else
-        if signature.empty? or signature == '[].'
-          result = type
-        else
-          cursed = get_signature_index_at(index)
-          if signature.start_with?('[].')
-            rest = signature[3..-1]
-          else
-            if signature.start_with?('.')
-              rest = signature[literal.loc.expression.end_pos+(cursed-literal.loc.expression.end_pos)..-1]
-            else
-              rest = signature
-            end
-          end
-          return type if rest.nil?
-          lit_code = @code[literal.loc.expression.begin_pos..literal.loc.expression.end_pos]
-          rest = rest[lit_code.length..-1] if rest.start_with?(lit_code)
-          rest = rest[1..-1] if rest.start_with?('.')
-          rest = rest[0..-2] if rest.end_with?('.')
-          if rest.empty?
-            result = type
-          else
-            result = api_map.infer_signature_type(rest, type, scope: :instance)
-          end
-        end
-      end
-      result
-    end
-
-    def local_variable_in_node?(name, node)
-      return true unless find_local_variable_node(name, node).nil?
-      if node.type == :def or node.type == :defs
-        args = get_method_arguments_from(node).keep_if{|a| a.label == name}
-        return true unless args.empty?
-      end
-      false
-    end
-
-    def infer_signature_from_node signature, node, call_node: nil
-      inferred = nil
-      parts = signature.split('.')
-      ns_here = namespace_from(node)
-      if parts[0] and parts[0].include?('::')
-        sub = get_namespace_or_constant(parts[0], ns_here)
-        unless sub.nil?
-          return sub if signature.match(/^#{parts[0]}\.$/)
-          parts[0] = sub
-        end
-      end
-      unless signature.include?('.')
-        fqns = api_map.find_fully_qualified_namespace(signature, ns_here)
-        return "Class<#{fqns}>" unless fqns.nil? or fqns.empty?
-      end
-      start = parts[0]
-      return nil if start.nil?
-      remainder = parts[1..-1]
-      if start.start_with?('@@')
-        cv = api_map.get_class_variable_pins(ns_here).select{|s| s.name == start}.first
-        unless cv.nil?
-          vartype = (cv.return_type || api_map.infer_assignment_node_type(cv.node, cv.namespace))
-          return api_map.infer_signature_type(remainder.join('.'), vartype, scope: :instance)
-        end
-      elsif start.start_with?('@')
-        scope = (node.type == :def ? :instance : :class)
-        iv = api_map.get_instance_variable_pins(ns_here, scope).select{|s| s.name == start}.first
-        unless iv.nil?
-          vartype = (iv.return_type || api_map.infer_assignment_node_type(iv.node, iv.namespace))
-          return api_map.infer_signature_type(remainder.join('.'), vartype, scope: :instance)
-        end
-      elsif start.start_with?('$')
-        gv = api_map.get_global_variable_pins.select{|s| s.name == start}.first
-        unless gv.nil?
-          vartype = (gv.return_type || api_map.infer_assignment_node_type(gv.node, gv.namespace))
-          return api_map.infer_signature_type(remainder.join('.'), vartype, scope: :instance)
-        end
-      end
-      # @todo There might be some redundancy between find_local_variable_node and call_node
-      var = find_local_variable_node(start, node)
-      if var.nil?
-<<<<<<< HEAD
-        arg = get_method_arguments_from(node).select{|s| s.label == start}.first
-        if arg.nil?
-          scope = (node.type == :def ? :instance : :class)
-          type = api_map.infer_signature_type(signature, ns_here, scope: scope)
-          return type unless type.nil?
-        else
-          type = arg.return_type
-        end
-=======
-        scope = (node.type == :def ? :instance : :class)
-        type = api_map.infer_signature_type(signature, ns_here, scope: scope, call_node: call_node)
-        return type unless type.nil?
->>>>>>> 1eab4ae9
-      else
-        # Signature starts with a local variable
-        type = nil
-        lvp = source.local_variable_pins.select{|p| p.name == var.children[0].to_s and p.visible_from?(node) and (!p.nil_assignment? or p.return_type)}.first
-        unless lvp.nil?
-          type = lvp.return_type
-          if type.nil?
-            vsig = resolve_node_signature(var.children[1])
-            type = infer_signature_from_node vsig, node, call_node: lvp.assignment_node
-          end
-        end
-      end
-      unless type.nil?
-        if remainder.empty?
-          inferred = type
-        else
-          inferred = api_map.infer_signature_type(remainder.join('.'), type, scope: :instance, call_node: call_node)
-        end
-      end
-      if inferred.nil? and node.respond_to?(:loc)
-        index = node.loc.expression.begin_pos
-        block_node = parent_node_from(index, :block, :class, :module, :sclass, :def, :defs)
-        unless block_node.nil? or block_node.type != :block or block_node.children[0].nil?
-          scope_node = parent_node_from(index, :class, :module, :def, :defs) || @node
-          meth = get_yielding_method_with_yieldself(block_node, scope_node)
-          unless meth.nil?
-            match = meth.docstring.all.match(/@yieldself \[([a-z0-9:_]*)/i)
-            self_yield = match[1]
-            inferred = api_map.infer_signature_type(signature, self_yield, scope: :instance)
-          end
-        end
-      end
-      inferred
-    end
-
-    # Get the signature at the specified index.
-    # A signature is a method call that can start with a constant, method, or
-    # variable and does not include any method arguments. Examples:
-    #
-    # * String.new -> String.new
-    # * @x.bar -> @x.bar
-    # * y.split(', ').length -> y.split.length
-    #
-    # @param index [Integer]
-    # @return [String]
-    def get_signature_at index
-      get_signature_data_at(index)[1]
-    end
-
-    def get_signature_index_at index
-      get_signature_data_at(index)[0]
-    end
-
-    # @deprecated Solargraph should not be responsible for snippets.
-    def get_snippets_at(index)
-      result = []
-      Snippets.definitions.each_pair { |name, detail|
-        matched = false
-        prefix = detail['prefix']
-        while prefix.length > 0
-          if @code[index-prefix.length, prefix.length] == prefix
-            matched = true
-            break
-          end
-          prefix = prefix[0..-2]
-        end
-        if matched
-          result.push Suggestion.new(detail['prefix'], kind: Suggestion::SNIPPET, detail: name, insert: detail['body'].join("\r\n"))
-        end
-      }
-      result
-    end
-
-    # Get an array of local variables and methods that can be accessed from
-    # the specified location in the code.
-    #
-    # @param index [Integer]
-    # @return [Array<Solargraph::Suggestion>]
-    def get_local_variables_and_methods_at(index)
-      result = []
-      local = parent_node_from(index, :class, :module, :def, :defs) || @node
-      result += get_local_variables_from(node_at(index))
-      scope = namespace_at(index) || @node
-      if local.type == :def
-        result += api_map.get_instance_methods(scope, visibility: [:public, :private, :protected])
-      else
-        result += api_map.get_methods(scope, scope, visibility: [:public, :private, :protected])
-      end
-      if local.type == :def or local.type == :defs
-        result += get_method_arguments_from local
-      end
-      result.concat get_yieldparams_at(index)
-      result
-    end
-
-    #def get_call_arguments_at index
-    #  called = parent_node_from(index, :send)
-    #end
-
-    private
-
-    def get_signature_data_at index
-      brackets = 0
-      squares = 0
-      parens = 0
-      signature = ''
-      index -=1
-      in_whitespace = false
-      while index >= 0
-        unless !in_whitespace and string_at?(index)
-          break if brackets > 0 or parens > 0 or squares > 0
-          char = @code[index, 1]
-          if brackets.zero? and parens.zero? and squares.zero? and [' ', "\n", "\t"].include?(char)
-            in_whitespace = true
-          else
-            if brackets.zero? and parens.zero? and squares.zero? and in_whitespace
-              unless char == '.' or @code[index+1..-1].strip.start_with?('.')
-                old = @code[index+1..-1]
-                nxt = @code[index+1..-1].lstrip
-                index += (@code[index+1..-1].length - @code[index+1..-1].lstrip.length)
-                break
-              end
-            end
-            if char == ')'
-              parens -=1
-            elsif char == ']'
-              squares -=1
-            elsif char == '}'
-              brackets -= 1
-            elsif char == '('
-              parens += 1
-            elsif char == '{'
-              brackets += 1
-            elsif char == '['
-              squares += 1
-              signature = ".[]#{signature}" if squares == 0 and @code[index-2] != '%'
-            end
-            if brackets.zero? and parens.zero? and squares.zero?
-              break if ['"', "'", ',', ';', '%'].include?(char)
-              signature = char + signature if char.match(/[a-z0-9:\._@\$]/i) and @code[index - 1] != '%'
-              break if char == '$'
-              if char == '@'
-                signature = "@#{signature}" if @code[index-1, 1] == '@'
-                break
-              end
-            end
-            in_whitespace = false
-          end
-        end
-        index -= 1
-      end
-      signature = signature[1..-1] if signature.start_with?('.')
-      [index + 1, signature]
-    end
-
-    # Get a node's arguments as an array of suggestions. The node's type must
-    # be a method (:def or :defs).
-    #
-    # @param node [AST::Node]
-    # @return [Array<Suggestion>]
-    def get_method_arguments_from node
-      return [] unless node.type == :def or node.type == :defs
-      param_hash = {}
-      cmnt = api_map.get_docstring_for(node)
-      unless cmnt.nil?
-        tags = cmnt.tags(:param)
-        tags.each do |tag|
-          param_hash[tag.name] = tag.types[0]
-        end
-      end
-      result = []
-      args = node.children[(node.type == :def ? 1 : 2)]
-      return result unless args.kind_of?(AST::Node) and args.type == :args
-      args.children.each do |arg|
-        name = arg.children[0].to_s
-        result.push Suggestion.new(name, kind: Suggestion::PROPERTY, insert: name, return_type: param_hash[name])
-      end
-      result
-    end
-
-    def get_yieldparams_at index
-      block_node = parent_node_from(index, :block, :class, :module, :def, :defs)
-      return [] if block_node.nil? or block_node.type != :block
-      scope_node = parent_node_from(index, :class, :module, :def, :defs) || @node
-      return [] if block_node.nil?
-      get_yieldparams_from block_node, scope_node
-    end
-
-    def get_yieldparams_from block_node, scope_node
-      return [] unless block_node.kind_of?(AST::Node) and block_node.type == :block
-      result = []
-      unless block_node.nil? or block_node.children[1].nil?
-        ymeth = get_yielding_method(block_node, scope_node)
-        yps = []
-        unless ymeth.nil? or ymeth.docstring.nil?
-          yps = ymeth.docstring.tags(:yieldparam) || []
-        end
-        self_yield = nil
-        meth = get_yielding_method_with_yieldself(block_node, scope_node)
-        unless meth.nil?
-          match = meth.docstring.all.match(/@yieldself \[([a-z0-9:_]*)/i)
-          self_yield = match[1]
-          if self_yield == 'self'
-            blocksig = resolve_node_signature(block_node.children[0]).split('.')[0..-2].join('.')
-            self_yield = infer_signature_from_node(blocksig, scope_node)
-          end
-        end
-        i = 0
-        block_node.children[1].children.each do |a|
-          rt = nil
-          if yps[i].nil? or yps[i].types.nil? or yps[i].types.empty?
-            zsig = api_map.resolve_node_signature(block_node.children[0])
-            vartype = infer_signature_from_node(zsig.split('.')[0..-2].join('.'), scope_node)
-            subtypes = get_subtypes(vartype)
-            zpath = infer_path_from_signature_and_node(zsig, scope_node)
-            rt = subtypes[i] if METHODS_WITH_YIELDPARAM_SUBTYPES.include?(zpath)
-          else
-            rt = yps[i].types[0]
-          end
-          result.push Suggestion.new(a.children[0], kind: Suggestion::PROPERTY, return_type: rt)
-          i += 1
-        end
-        result.concat api_map.get_instance_methods(self_yield, namespace_from(scope_node)) unless self_yield.nil?
-      end
-      result
-    end
-
-    def get_yielding_method block_node, scope_node
-      recv = resolve_node_signature(block_node.children[0].children[0])
-      fqns = namespace_from(block_node)
-      lvarnode = find_local_variable_node(recv, scope_node)
-      if lvarnode.nil?
-        #sig = api_map.infer_signature_type(recv, fqns)
-        sig = infer_signature_from_node(recv, scope_node)
-      else
-        tmp = resolve_node_signature(lvarnode.children[1])
-        sig = infer_signature_from_node tmp, scope_node
-      end
-      if sig.nil?
-        meths = api_map.get_methods(fqns, fqns)
-      else
-        meths = api_map.get_instance_methods(sig, fqns)
-      end
-      meths += api_map.get_methods('')
-      meth = meths.keep_if{ |s| s.to_s == block_node.children[0].children[1].to_s }.first
-      meth
-    end
-
-    def get_yielding_method_with_yieldself block_node, scope_node
-      meth = get_yielding_method block_node, scope_node
-      if meth.nil? or meth.docstring.nil? or !meth.docstring.all.include?('@yieldself')
-        meth = nil
-        tree = @source.tree_for(block_node)
-        unless tree.nil?
-          tree.each do |p|
-            break if [:def, :defs, :class, :module, :sclass].include?(p.type)
-            return get_yielding_method_with_yieldself(p, scope_node) if p.type == :block
-          end
-        end
-      end
-      meth
-    end
-
-    # @param suggestions [Array<Solargraph::Suggestion>]
-    # @param word [String]
-    def reduce_starting_with(suggestions, word)
-      suggestions.reject { |s|
-        !s.label.start_with?(word)
-      }
-    end
-
-    # Find all the local variables in the node's scope.
-    #
-    # @return [Array<Solargraph::Suggestion>]
-    def get_local_variables_from(node)
-      node ||= @node
-      namespace = namespace_from(node)
-      arr = []
-      nil_pins = []
-      val_names = []
-      @source.local_variable_pins.select{|p| p.visible_from?(node) }.each do |pin|
-        if pin.nil_assignment? and pin.return_type.nil?
-          nil_pins.push pin
-        else
-          unless val_names.include?(pin.name)
-            arr.push Suggestion.pull(pin)
-            val_names.push pin.name
-          end
-        end
-      end
-      nil_pins.reject{|p| val_names.include?(p.name)}.each do |pin|
-        arr.push Suggestion.pull(pin)
-      end
-      arr
-    end
-
-    def inner_node_at(index, node, arr)
-      node.children.each do |c|
-        if c.kind_of?(AST::Node) and c.respond_to?(:loc)
-          unless c.loc.expression.nil?
-            if index >= c.loc.expression.begin_pos
-              if c.respond_to?(:end)
-                if index < c.end.end_pos
-                  arr.unshift c
-                end
-              elsif index < c.loc.expression.end_pos
-                arr.unshift c
-              end
-            end
-          end
-          inner_node_at(index, c, arr)
-        end
-      end
-    end
-
-    def find_local_variable_node name, scope
-      scope.children.each { |c|
-        if c.kind_of?(AST::Node)
-          if c.type == :lvasgn and c.children[0].to_s == name
-            return c
-          else
-            unless [:class, :module, :def, :defs].include?(c.type)
-              sub = find_local_variable_node(name, c)
-              return sub unless sub.nil?
-            end
-          end
-        end
-      }
-      nil
-    end
-
-    def get_namespace_or_constant con, namespace
-      parts = con.split('::')
-      conc = parts.shift
-      result = nil
-      is_constant = false
-      while parts.length > 0
-        result = api_map.find_fully_qualified_namespace("#{conc}::#{parts[0]}", namespace)
-        if result.nil? or result.empty?
-          pin = api_map.get_constant_pins(conc, namespace).select{|s| s.name == parts[0]}.first
-          return nil if pin.nil?
-          result = pin.return_type || api_map.infer_assignment_node_type(pin.node, namespace)
-          break if result.nil?
-          is_constant = true
-          conc = result
-          parts.shift
-        else
-          is_constant = false
-          conc += "::#{parts.shift}"
-        end
-      end
-      return result if is_constant
-    end
-
-    def signature_index_before index
-      open_parens = 0
-      cursor = index - 1
-      while cursor >= 0
-        break if cursor < 0
-        if @code[cursor] == ')'
-          open_parens -= 1
-        elsif @code[cursor] == '('
-          open_parens += 1
-        end
-        break if open_parens == 1
-        cursor -= 1
-      end
-      cursor = nil if cursor < 0
-      cursor
-    end
-
-    def infer_path_from_signature_and_node signature, node
-      # @todo Improve this method
-      parts = signature.split('.')
-      last = parts.pop
-      type = infer_signature_from_node(parts.join('.'), node)
-      return nil if type.nil?
-      "#{type.gsub(/<[a-z0-9:, ]*>/i, '')}##{last}"
-    end
-
-    def get_subtypes type
-      return nil if type.nil?
-      match = type.match(/<([a-z0-9_:, ]*)>/i)
-      return [] if match.nil?
-      match[1].split(',').map(&:strip)
-    end
-  end
-end
+require 'parser/current'
+
+module Solargraph
+  class CodeMap
+    autoload :Statement, 'solargraph/code_map/statement'
+
+    # The root node of the parsed code.
+    #
+    # @return [Parser::AST::Node]
+    attr_reader :node
+
+    # The source code being analyzed.
+    #
+    # @return [String]
+    attr_reader :code
+
+    # The source object generated from the code.
+    #
+    # @return [Solargraph::ApiMap::Source]
+    attr_reader :source
+
+    # The filename for the source code.
+    #
+    # @return [String]
+    attr_reader :filename
+
+    include NodeMethods
+
+    METHODS_WITH_YIELDPARAM_SUBTYPES = %w[
+      Array#each Hash#each_pair Array#map
+    ]
+
+    def initialize code: '', filename: nil, api_map: nil, cursor: nil
+      # HACK: Adjust incoming filename's path separator for yardoc file comparisons
+      filename = filename.gsub(File::ALT_SEPARATOR, File::SEPARATOR) unless filename.nil? or File::ALT_SEPARATOR.nil?
+      @filename = filename
+      @api_map = api_map
+      @source = self.api_map.virtualize code, filename, cursor
+      @node = @source.node
+      @code = @source.code
+      @comments = @source.comments
+      self.api_map.refresh
+    end
+
+    # Get the associated ApiMap.
+    #
+    # @return [Solargraph::ApiMap]
+    def api_map
+      @api_map ||= ApiMap.new(nil)
+    end
+
+    # Get the offset of the specified line and column.
+    # The offset (also called the "index") is typically used to identify the
+    # cursor's location in the code when generating suggestions.
+    # The line and column numbers should start at zero.
+    #
+    # @param line [Integer]
+    # @param col [Integer]
+    # @return [Integer]
+    def get_offset line, col
+      CodeMap.get_offset @code, line, col
+    end
+
+    def self.get_offset text, line, col
+      offset = 0
+      if line > 0
+        text.lines[0..line - 1].each { |l|
+          offset += l.length
+        }
+      end
+      offset + col
+    end
+
+    # Get an array of nodes containing the specified index, starting with the
+    # topmost node and ending with the nearest.
+    #
+    # @param index [Integer]
+    # @return [Array<AST::Node>]
+    def tree_at(index)
+      arr = []
+      arr.push @node
+      inner_node_at(index, @node, arr)
+      arr
+    end
+
+    # Get the nearest node that contains the specified index.
+    #
+    # @param index [Integer]
+    # @return [AST::Node]
+    def node_at(index)
+      tree_at(index).first
+    end
+
+    # Determine if the specified index is inside a string.
+    #
+    # @return [Boolean]
+    def string_at?(index)
+      n = node_at(index)
+      n.kind_of?(AST::Node) and n.type == :str
+    end
+
+    # Determine if the specified index is inside a comment.
+    #
+    # @return [Boolean]
+    def comment_at?(index)
+      line, col = Solargraph::ApiMap::Source.get_position_at(source.code, index)
+      return false if source.stubbed_lines.include?(line)
+      @comments.each do |c|
+        return true if index > c.location.expression.begin_pos and index <= c.location.expression.end_pos
+      end
+      false
+    end
+
+    # Find the nearest parent node from the specified index. If one or more
+    # types are provided, find the nearest node whose type is in the list.
+    #
+    # @param index [Integer]
+    # @param types [Array<Symbol>]
+    # @return [AST::Node]
+    def parent_node_from(index, *types)
+      arr = tree_at(index)
+      arr.each { |a|
+        if a.kind_of?(AST::Node) and (types.empty? or types.include?(a.type))
+          return a
+        end
+      }
+      @node
+    end
+
+    # Get the namespace at the specified location. For example, given the code
+    # `class Foo; def bar; end; end`, index 14 (the center) is in the
+    # "Foo" namespace.
+    #
+    # @return [String]
+    def namespace_at(index)
+      tree = tree_at(index)
+      return nil if tree.length == 0
+      slice = tree
+      parts = []
+      slice.reverse.each { |n|
+        if n.type == :class or n.type == :module
+          c = const_from(n.children[0])
+          parts.push c
+        end
+      }
+      parts.join("::")
+    end
+
+    # Get the namespace for the specified node. For example, given the code
+    # `class Foo; def bar; end; end`, the node for `def bar` is in the "Foo"
+    # namespace.
+    #
+    # @return [String]
+    def namespace_from(node)
+      if node.respond_to?(:loc)
+        namespace_at(node.loc.expression.begin_pos)
+      else
+        ''
+      end
+    end
+
+    # Select the word that directly precedes the specified index.
+    # A word can only consist of letters, numbers, and underscores.
+    #
+    # @param index [Integer]
+    # @return [String]
+    def word_at index
+      word = ''
+      cursor = index - 1
+      while cursor > -1
+        char = @code[cursor, 1]
+        break if char.nil? or char == ''
+        word = char + word if char == '$'
+        break unless char.match(/[a-z0-9_]/i)
+        word = char + word
+        cursor -= 1
+      end
+      word
+    end
+
+    # @return [Array<Solargraph::Suggestion>]
+    def get_class_variables_at(index)
+      ns = namespace_at(index) || ''
+      api_map.get_class_variables(ns)
+    end
+
+    def get_instance_variables_at(index)
+      # @todo There are a lot of other cases that need to be handled here
+      node = parent_node_from(index, :def, :defs, :class, :module, :sclass)
+      ns = namespace_at(index) || ''
+      scope = (node.type == :def ? :instance : :class)
+      api_map.get_instance_variables(ns, scope)
+    end
+
+    # Get suggestions for code completion at the specified location in the
+    # source.
+    #
+    # @return [Array<Solargraph::Suggestion>] The completion suggestions
+    def suggest_at index, filtered: true, with_snippets: false
+      return [] if string_at?(index) or string_at?(index - 1) or comment_at?(index)
+      signature = get_signature_at(index)
+      unless signature.include?('.')
+        if signature.start_with?(':')
+          return api_map.get_symbols
+        elsif signature.start_with?('@@')
+          return get_class_variables_at(index)
+        elsif signature.start_with?('@')
+          return get_instance_variables_at(index)
+        elsif signature.start_with?('$')
+          return api_map.get_global_variables
+        end
+      end
+      result = []
+      type = nil
+      if signature.include?('.')
+        type = infer_signature_at(index)
+        if type.nil? and signature.include?('.')
+          last_period = @code[0..index].rindex('.')
+          type = infer_signature_at(last_period)
+        end
+      end
+      if type.nil?
+        unless signature.include?('.')
+          namespace = namespace_at(index)
+          if signature.include?('::')
+            parts = signature.split('::', -1)
+            ns = parts[0..-2].join('::')
+            result = api_map.get_constants(ns, namespace)
+          else
+            type = infer_literal_node_type(node_at(index - 2))
+            return [] if type.nil? and signature.empty? and !@code[0..index].rindex('.').nil? and @code[@code[0..index].rindex('.')..-1].strip == '.'
+            if type.nil?
+              result.concat get_snippets_at(index) if with_snippets
+              result.concat get_local_variables_and_methods_at(index)
+              result.concat ApiMap.keywords
+              result.concat api_map.get_constants('', namespace)
+              result.concat api_map.get_constants('')
+              result.concat api_map.get_instance_methods('Kernel', namespace)
+              result.concat api_map.get_methods('', namespace)
+              #result += api_map.get_instance_methods('', namespace)
+            else
+              result.concat api_map.get_instance_methods(type)
+            end
+          end
+        end
+      else
+        result.concat api_map.get_instance_methods(type) unless (type == '' and signature.include?('.'))
+      end
+      result = reduce_starting_with(result, word_at(index)) if filtered
+      # Use a stable sort to keep the class order (e.g., local methods before superclass methods)
+      result.uniq(&:path).sort_by.with_index{ |x, idx| [x.label, idx] }
+    end
+
+    def signatures_at index
+      sig = signature_index_before(index)
+      return [] if sig.nil?
+      word = word_at(sig)
+      sugg = suggest_at(sig - word.length)
+      sugg.select{|s| s.label == word}
+    end
+
+    def resolve_object_at index
+      return [] if string_at?(index)
+      signature = get_signature_at(index)
+      cursor = index
+      while @code[cursor] =~ /[a-z0-9_\?]/i
+        signature += @code[cursor]
+        cursor += 1
+        break if cursor >= @code.length
+      end
+      return [] if signature.to_s == ''
+      path = nil
+      ns_here = namespace_at(index)
+      node = parent_node_from(index, :class, :module, :def, :defs) || @node
+      parts = signature.split('.')
+      if parts.length > 1
+        beginner = parts[0..-2].join('.')
+        type = infer_signature_from_node(beginner, node)
+        ender = parts.last
+        path = "#{type}##{ender}"
+      else
+        if local_variable_in_node?(signature, node)
+          path = infer_signature_from_node(signature, node)
+        elsif signature.start_with?('@')
+          path = api_map.infer_instance_variable(signature, ns_here, (node.type == :def ? :instance : :class))
+        else
+          path = signature
+        end
+        if path.nil?
+          path = api_map.find_fully_qualified_namespace(signature, ns_here)
+        end
+      end
+      return [] if path.nil?
+      if path.start_with?('Class<')
+        path.gsub!(/^Class<([a-z0-9_:]*)>#([a-z0-9_]*)$/i, '\\1.\\2')
+      end
+      api_map.get_path_suggestions(path)
+    end
+
+    # Infer the type of the signature located at the specified index.
+    #
+    # @example
+    #   # Given the following code:
+    #   nums = [1, 2, 3]
+    #   nums.join
+    #   # ...and given an index that points at the end of "nums.join",
+    #   # infer_signature_at will identify nums as an Array and the return
+    #   # type of Array#join as a String, so the signature's type will be
+    #   # String.
+    #
+    # @return [String]
+    def infer_signature_at index
+      beg_sig, signature = get_signature_data_at(index)
+      # Check for literals first
+      return 'Integer' if signature.match(/^[0-9]+?\.?$/)
+      literal = nil
+      if (signature.empty? and @code[index - 1] == '.') or signature == '[].'
+        literal = node_at(index - 2)
+      else
+        literal = node_at(1 + beg_sig)
+      end
+      type = infer_literal_node_type(literal)
+      if type.nil?
+        node = parent_node_from(index, :class, :module, :def, :defs, :block) || @node
+        result = infer_signature_from_node signature, node
+        if result.nil? or result.empty?
+          # The rest of this routine is dedicated to method and block parameters
+          arg = nil
+          if node.type == :def or node.type == :defs or node.type == :block
+            # Check for method arguments
+            parts = signature.split('.', 2)
+            # @type [Solargraph::Suggestion]
+            arg = get_method_arguments_from(node).keep_if{|s| s.to_s == parts[0] }.first
+            unless arg.nil?
+              if parts[1].nil?
+                result = arg.return_type
+              else
+                result = api_map.infer_signature_type(parts[1], arg.return_type, scope: :instance)
+              end
+            end
+          end
+          if arg.nil?
+            # Check for yieldparams
+            parts = signature.split('.', 2)
+            yp = get_yieldparams_at(index).keep_if{|s| s.to_s == parts[0]}.first
+            unless yp.nil?
+              if parts[1].nil? or parts[1].empty?
+                result = yp.return_type
+              else
+                newsig = parts[1..-1].join('.')
+                result = api_map.infer_signature_type(newsig, yp.return_type, scope: :instance)
+              end
+            end
+          end
+        #elsif match = result.match(/^\$(\-?[0-9]*)$/)
+        #  STDERR.puts "TODO: handle expression variable #{match[1]}"
+        end
+      else
+        if signature.empty? or signature == '[].'
+          result = type
+        else
+          cursed = get_signature_index_at(index)
+          if signature.start_with?('[].')
+            rest = signature[3..-1]
+          else
+            if signature.start_with?('.')
+              rest = signature[literal.loc.expression.end_pos+(cursed-literal.loc.expression.end_pos)..-1]
+            else
+              rest = signature
+            end
+          end
+          return type if rest.nil?
+          lit_code = @code[literal.loc.expression.begin_pos..literal.loc.expression.end_pos]
+          rest = rest[lit_code.length..-1] if rest.start_with?(lit_code)
+          rest = rest[1..-1] if rest.start_with?('.')
+          rest = rest[0..-2] if rest.end_with?('.')
+          if rest.empty?
+            result = type
+          else
+            result = api_map.infer_signature_type(rest, type, scope: :instance)
+          end
+        end
+      end
+      result
+    end
+
+    def local_variable_in_node?(name, node)
+      return true unless find_local_variable_node(name, node).nil?
+      if node.type == :def or node.type == :defs
+        args = get_method_arguments_from(node).keep_if{|a| a.label == name}
+        return true unless args.empty?
+      end
+      false
+    end
+
+    def infer_signature_from_node signature, node, call_node: nil
+      inferred = nil
+      parts = signature.split('.')
+      ns_here = namespace_from(node)
+      if parts[0] and parts[0].include?('::')
+        sub = get_namespace_or_constant(parts[0], ns_here)
+        unless sub.nil?
+          return sub if signature.match(/^#{parts[0]}\.$/)
+          parts[0] = sub
+        end
+      end
+      unless signature.include?('.')
+        fqns = api_map.find_fully_qualified_namespace(signature, ns_here)
+        return "Class<#{fqns}>" unless fqns.nil? or fqns.empty?
+      end
+      start = parts[0]
+      return nil if start.nil?
+      remainder = parts[1..-1]
+      if start.start_with?('@@')
+        cv = api_map.get_class_variable_pins(ns_here).select{|s| s.name == start}.first
+        unless cv.nil?
+          vartype = (cv.return_type || api_map.infer_assignment_node_type(cv.node, cv.namespace))
+          return api_map.infer_signature_type(remainder.join('.'), vartype, scope: :instance)
+        end
+      elsif start.start_with?('@')
+        scope = (node.type == :def ? :instance : :class)
+        iv = api_map.get_instance_variable_pins(ns_here, scope).select{|s| s.name == start}.first
+        unless iv.nil?
+          vartype = (iv.return_type || api_map.infer_assignment_node_type(iv.node, iv.namespace))
+          return api_map.infer_signature_type(remainder.join('.'), vartype, scope: :instance)
+        end
+      elsif start.start_with?('$')
+        gv = api_map.get_global_variable_pins.select{|s| s.name == start}.first
+        unless gv.nil?
+          vartype = (gv.return_type || api_map.infer_assignment_node_type(gv.node, gv.namespace))
+          return api_map.infer_signature_type(remainder.join('.'), vartype, scope: :instance)
+        end
+      end
+      # @todo There might be some redundancy between find_local_variable_node and call_node
+      var = find_local_variable_node(start, node)
+      if var.nil?
+        arg = get_method_arguments_from(node).select{|s| s.label == start}.first
+        if arg.nil?
+          scope = (node.type == :def ? :instance : :class)
+          type = api_map.infer_signature_type(signature, ns_here, scope: scope, call_node: call_node)
+          return type unless type.nil?
+        else
+          type = arg.return_type
+        end
+      else
+        # Signature starts with a local variable
+        type = nil
+        lvp = source.local_variable_pins.select{|p| p.name == var.children[0].to_s and p.visible_from?(node) and (!p.nil_assignment? or p.return_type)}.first
+        unless lvp.nil?
+          type = lvp.return_type
+          if type.nil?
+            vsig = resolve_node_signature(var.children[1])
+            type = infer_signature_from_node vsig, node, call_node: lvp.assignment_node
+          end
+        end
+      end
+      unless type.nil?
+        if remainder.empty?
+          inferred = type
+        else
+          inferred = api_map.infer_signature_type(remainder.join('.'), type, scope: :instance, call_node: call_node)
+        end
+      end
+      if inferred.nil? and node.respond_to?(:loc)
+        index = node.loc.expression.begin_pos
+        block_node = parent_node_from(index, :block, :class, :module, :sclass, :def, :defs)
+        unless block_node.nil? or block_node.type != :block or block_node.children[0].nil?
+          scope_node = parent_node_from(index, :class, :module, :def, :defs) || @node
+          meth = get_yielding_method_with_yieldself(block_node, scope_node)
+          unless meth.nil?
+            match = meth.docstring.all.match(/@yieldself \[([a-z0-9:_]*)/i)
+            self_yield = match[1]
+            inferred = api_map.infer_signature_type(signature, self_yield, scope: :instance)
+          end
+        end
+      end
+      inferred
+    end
+
+    # Get the signature at the specified index.
+    # A signature is a method call that can start with a constant, method, or
+    # variable and does not include any method arguments. Examples:
+    #
+    # * String.new -> String.new
+    # * @x.bar -> @x.bar
+    # * y.split(', ').length -> y.split.length
+    #
+    # @param index [Integer]
+    # @return [String]
+    def get_signature_at index
+      get_signature_data_at(index)[1]
+    end
+
+    def get_signature_index_at index
+      get_signature_data_at(index)[0]
+    end
+
+    # @deprecated Solargraph should not be responsible for snippets.
+    def get_snippets_at(index)
+      result = []
+      Snippets.definitions.each_pair { |name, detail|
+        matched = false
+        prefix = detail['prefix']
+        while prefix.length > 0
+          if @code[index-prefix.length, prefix.length] == prefix
+            matched = true
+            break
+          end
+          prefix = prefix[0..-2]
+        end
+        if matched
+          result.push Suggestion.new(detail['prefix'], kind: Suggestion::SNIPPET, detail: name, insert: detail['body'].join("\r\n"))
+        end
+      }
+      result
+    end
+
+    # Get an array of local variables and methods that can be accessed from
+    # the specified location in the code.
+    #
+    # @param index [Integer]
+    # @return [Array<Solargraph::Suggestion>]
+    def get_local_variables_and_methods_at(index)
+      result = []
+      local = parent_node_from(index, :class, :module, :def, :defs) || @node
+      result += get_local_variables_from(node_at(index))
+      scope = namespace_at(index) || @node
+      if local.type == :def
+        result += api_map.get_instance_methods(scope, visibility: [:public, :private, :protected])
+      else
+        result += api_map.get_methods(scope, scope, visibility: [:public, :private, :protected])
+      end
+      if local.type == :def or local.type == :defs
+        result += get_method_arguments_from local
+      end
+      result.concat get_yieldparams_at(index)
+      result
+    end
+
+    #def get_call_arguments_at index
+    #  called = parent_node_from(index, :send)
+    #end
+
+    private
+
+    def get_signature_data_at index
+      brackets = 0
+      squares = 0
+      parens = 0
+      signature = ''
+      index -=1
+      in_whitespace = false
+      while index >= 0
+        unless !in_whitespace and string_at?(index)
+          break if brackets > 0 or parens > 0 or squares > 0
+          char = @code[index, 1]
+          if brackets.zero? and parens.zero? and squares.zero? and [' ', "\n", "\t"].include?(char)
+            in_whitespace = true
+          else
+            if brackets.zero? and parens.zero? and squares.zero? and in_whitespace
+              unless char == '.' or @code[index+1..-1].strip.start_with?('.')
+                old = @code[index+1..-1]
+                nxt = @code[index+1..-1].lstrip
+                index += (@code[index+1..-1].length - @code[index+1..-1].lstrip.length)
+                break
+              end
+            end
+            if char == ')'
+              parens -=1
+            elsif char == ']'
+              squares -=1
+            elsif char == '}'
+              brackets -= 1
+            elsif char == '('
+              parens += 1
+            elsif char == '{'
+              brackets += 1
+            elsif char == '['
+              squares += 1
+              signature = ".[]#{signature}" if squares == 0 and @code[index-2] != '%'
+            end
+            if brackets.zero? and parens.zero? and squares.zero?
+              break if ['"', "'", ',', ';', '%'].include?(char)
+              signature = char + signature if char.match(/[a-z0-9:\._@\$]/i) and @code[index - 1] != '%'
+              break if char == '$'
+              if char == '@'
+                signature = "@#{signature}" if @code[index-1, 1] == '@'
+                break
+              end
+            end
+            in_whitespace = false
+          end
+        end
+        index -= 1
+      end
+      signature = signature[1..-1] if signature.start_with?('.')
+      [index + 1, signature]
+    end
+
+    # Get a node's arguments as an array of suggestions. The node's type must
+    # be a method (:def or :defs).
+    #
+    # @param node [AST::Node]
+    # @return [Array<Suggestion>]
+    def get_method_arguments_from node
+      return [] unless node.type == :def or node.type == :defs
+      param_hash = {}
+      cmnt = api_map.get_docstring_for(node)
+      unless cmnt.nil?
+        tags = cmnt.tags(:param)
+        tags.each do |tag|
+          param_hash[tag.name] = tag.types[0]
+        end
+      end
+      result = []
+      args = node.children[(node.type == :def ? 1 : 2)]
+      return result unless args.kind_of?(AST::Node) and args.type == :args
+      args.children.each do |arg|
+        name = arg.children[0].to_s
+        result.push Suggestion.new(name, kind: Suggestion::PROPERTY, insert: name, return_type: param_hash[name])
+      end
+      result
+    end
+
+    def get_yieldparams_at index
+      block_node = parent_node_from(index, :block, :class, :module, :def, :defs)
+      return [] if block_node.nil? or block_node.type != :block
+      scope_node = parent_node_from(index, :class, :module, :def, :defs) || @node
+      return [] if block_node.nil?
+      get_yieldparams_from block_node, scope_node
+    end
+
+    def get_yieldparams_from block_node, scope_node
+      return [] unless block_node.kind_of?(AST::Node) and block_node.type == :block
+      result = []
+      unless block_node.nil? or block_node.children[1].nil?
+        ymeth = get_yielding_method(block_node, scope_node)
+        yps = []
+        unless ymeth.nil? or ymeth.docstring.nil?
+          yps = ymeth.docstring.tags(:yieldparam) || []
+        end
+        self_yield = nil
+        meth = get_yielding_method_with_yieldself(block_node, scope_node)
+        unless meth.nil?
+          match = meth.docstring.all.match(/@yieldself \[([a-z0-9:_]*)/i)
+          self_yield = match[1]
+          if self_yield == 'self'
+            blocksig = resolve_node_signature(block_node.children[0]).split('.')[0..-2].join('.')
+            self_yield = infer_signature_from_node(blocksig, scope_node)
+          end
+        end
+        i = 0
+        block_node.children[1].children.each do |a|
+          rt = nil
+          if yps[i].nil? or yps[i].types.nil? or yps[i].types.empty?
+            zsig = api_map.resolve_node_signature(block_node.children[0])
+            vartype = infer_signature_from_node(zsig.split('.')[0..-2].join('.'), scope_node)
+            subtypes = get_subtypes(vartype)
+            zpath = infer_path_from_signature_and_node(zsig, scope_node)
+            rt = subtypes[i] if METHODS_WITH_YIELDPARAM_SUBTYPES.include?(zpath)
+          else
+            rt = yps[i].types[0]
+          end
+          result.push Suggestion.new(a.children[0], kind: Suggestion::PROPERTY, return_type: rt)
+          i += 1
+        end
+        result.concat api_map.get_instance_methods(self_yield, namespace_from(scope_node)) unless self_yield.nil?
+      end
+      result
+    end
+
+    def get_yielding_method block_node, scope_node
+      recv = resolve_node_signature(block_node.children[0].children[0])
+      fqns = namespace_from(block_node)
+      lvarnode = find_local_variable_node(recv, scope_node)
+      if lvarnode.nil?
+        #sig = api_map.infer_signature_type(recv, fqns)
+        sig = infer_signature_from_node(recv, scope_node)
+      else
+        tmp = resolve_node_signature(lvarnode.children[1])
+        sig = infer_signature_from_node tmp, scope_node
+      end
+      if sig.nil?
+        meths = api_map.get_methods(fqns, fqns)
+      else
+        meths = api_map.get_instance_methods(sig, fqns)
+      end
+      meths += api_map.get_methods('')
+      meth = meths.keep_if{ |s| s.to_s == block_node.children[0].children[1].to_s }.first
+      meth
+    end
+
+    def get_yielding_method_with_yieldself block_node, scope_node
+      meth = get_yielding_method block_node, scope_node
+      if meth.nil? or meth.docstring.nil? or !meth.docstring.all.include?('@yieldself')
+        meth = nil
+        tree = @source.tree_for(block_node)
+        unless tree.nil?
+          tree.each do |p|
+            break if [:def, :defs, :class, :module, :sclass].include?(p.type)
+            return get_yielding_method_with_yieldself(p, scope_node) if p.type == :block
+          end
+        end
+      end
+      meth
+    end
+
+    # @param suggestions [Array<Solargraph::Suggestion>]
+    # @param word [String]
+    def reduce_starting_with(suggestions, word)
+      suggestions.reject { |s|
+        !s.label.start_with?(word)
+      }
+    end
+
+    # Find all the local variables in the node's scope.
+    #
+    # @return [Array<Solargraph::Suggestion>]
+    def get_local_variables_from(node)
+      node ||= @node
+      namespace = namespace_from(node)
+      arr = []
+      nil_pins = []
+      val_names = []
+      @source.local_variable_pins.select{|p| p.visible_from?(node) }.each do |pin|
+        if pin.nil_assignment? and pin.return_type.nil?
+          nil_pins.push pin
+        else
+          unless val_names.include?(pin.name)
+            arr.push Suggestion.pull(pin)
+            val_names.push pin.name
+          end
+        end
+      end
+      nil_pins.reject{|p| val_names.include?(p.name)}.each do |pin|
+        arr.push Suggestion.pull(pin)
+      end
+      arr
+    end
+
+    def inner_node_at(index, node, arr)
+      node.children.each do |c|
+        if c.kind_of?(AST::Node) and c.respond_to?(:loc)
+          unless c.loc.expression.nil?
+            if index >= c.loc.expression.begin_pos
+              if c.respond_to?(:end)
+                if index < c.end.end_pos
+                  arr.unshift c
+                end
+              elsif index < c.loc.expression.end_pos
+                arr.unshift c
+              end
+            end
+          end
+          inner_node_at(index, c, arr)
+        end
+      end
+    end
+
+    def find_local_variable_node name, scope
+      scope.children.each { |c|
+        if c.kind_of?(AST::Node)
+          if c.type == :lvasgn and c.children[0].to_s == name
+            return c
+          else
+            unless [:class, :module, :def, :defs].include?(c.type)
+              sub = find_local_variable_node(name, c)
+              return sub unless sub.nil?
+            end
+          end
+        end
+      }
+      nil
+    end
+
+    def get_namespace_or_constant con, namespace
+      parts = con.split('::')
+      conc = parts.shift
+      result = nil
+      is_constant = false
+      while parts.length > 0
+        result = api_map.find_fully_qualified_namespace("#{conc}::#{parts[0]}", namespace)
+        if result.nil? or result.empty?
+          pin = api_map.get_constant_pins(conc, namespace).select{|s| s.name == parts[0]}.first
+          return nil if pin.nil?
+          result = pin.return_type || api_map.infer_assignment_node_type(pin.node, namespace)
+          break if result.nil?
+          is_constant = true
+          conc = result
+          parts.shift
+        else
+          is_constant = false
+          conc += "::#{parts.shift}"
+        end
+      end
+      return result if is_constant
+    end
+
+    def signature_index_before index
+      open_parens = 0
+      cursor = index - 1
+      while cursor >= 0
+        break if cursor < 0
+        if @code[cursor] == ')'
+          open_parens -= 1
+        elsif @code[cursor] == '('
+          open_parens += 1
+        end
+        break if open_parens == 1
+        cursor -= 1
+      end
+      cursor = nil if cursor < 0
+      cursor
+    end
+
+    def infer_path_from_signature_and_node signature, node
+      # @todo Improve this method
+      parts = signature.split('.')
+      last = parts.pop
+      type = infer_signature_from_node(parts.join('.'), node)
+      return nil if type.nil?
+      "#{type.gsub(/<[a-z0-9:, ]*>/i, '')}##{last}"
+    end
+
+    def get_subtypes type
+      return nil if type.nil?
+      match = type.match(/<([a-z0-9_:, ]*)>/i)
+      return [] if match.nil?
+      match[1].split(',').map(&:strip)
+    end
+  end
+end